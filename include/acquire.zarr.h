--- conflicted
+++ resolved
@@ -9,17 +9,6 @@
 
     typedef struct ZarrStreamSettings_s
     {
-<<<<<<< HEAD
-        ZarrS3Settings s3_settings;
-        ZarrCompressionSettings compression_settings;
-        ZarrDimensionProperties* dimensions; /**< The properties of each dimension in the dataset. */
-        size_t dimension_count; /**< The number of dimensions in the dataset. */
-        char* store_path; /**< Path to the store. Filesystem path or S3 key prefix. */
-        char* custom_metadata;
-        bool multiscale;
-        ZarrDataType data_type;
-        ZarrVersion version;
-=======
         char* store_path; /**< Path to the store. Filesystem path or S3 key prefix. */
         char* custom_metadata; /**< JSON-formatted custom metadata to be stored with the dataset. */
         ZarrS3Settings* s3_settings; /**< Optional S3 settings for the store. */
@@ -29,7 +18,6 @@
         bool multiscale; /**< Whether to stream to multiple levels of detail. */
         ZarrDataType data_type; /**< The pixel data type of the dataset. */
         ZarrVersion version; /**< The version of the Zarr format to use. 2 or 3. */
->>>>>>> 25bfb8b3
     } ZarrStreamSettings;
 
     typedef struct ZarrStream_s ZarrStream;
