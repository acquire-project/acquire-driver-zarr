--- conflicted
+++ resolved
@@ -461,11 +461,8 @@
     memset(meta, 0, sizeof(*meta));
 
     meta->chunking_is_supported = 1;
-<<<<<<< HEAD
     meta->multiscale_is_supported = 1;
-=======
     meta->s3_is_supported = 1;
->>>>>>> 597eed5e
 }
 
 void
