#include "zarr.hh"

#include "device/kit/storage.h"
#include "logger.h"
#include "platform.h"
#include "zarr.raw.hh"

#include <algorithm>
#include <chrono>
#include <cmath>
#include <mutex>

#include "json.hpp"

namespace fs = std::filesystem;
namespace zarr = acquire::sink::zarr;

//
// Private namespace
//

namespace {

// Forward declarations

DeviceState
zarr_set(Storage*, const StorageProperties* props) noexcept;

void
zarr_get(const Storage*, StorageProperties* props) noexcept;

void
zarr_get_meta(const Storage*, StoragePropertyMetadata* meta) noexcept;

DeviceState
zarr_start(Storage*) noexcept;

DeviceState
zarr_append(Storage* self_, const VideoFrame* frame, size_t* nbytes) noexcept;

DeviceState
zarr_stop(Storage*) noexcept;

void
zarr_destroy(Storage*) noexcept;

//
// STORAGE C API IMPLEMENTATIONS
//

DeviceState
zarr_set(Storage* self_, const StorageProperties* props) noexcept
{
    try {
        CHECK(self_);
        auto* self = (zarr::StorageInterface*)self_;
        self->set(props);
    } catch (const std::exception& exc) {
        LOGE("Exception: %s\n", exc.what());
        return DeviceState_AwaitingConfiguration;
    } catch (...) {
        LOGE("Exception: (unknown)");
        return DeviceState_AwaitingConfiguration;
    }

    return DeviceState_Armed;
}

void
zarr_get(const Storage* self_, StorageProperties* props) noexcept
{
    try {
        CHECK(self_);
        auto* self = (zarr::StorageInterface*)self_;
        self->get(props);
    } catch (const std::exception& exc) {
        LOGE("Exception: %s\n", exc.what());
    } catch (...) {
        LOGE("Exception: (unknown)");
    }
}

void
zarr_get_meta(const Storage* self_, StoragePropertyMetadata* meta) noexcept
{
    try {
        CHECK(self_);
        auto* self = (zarr::StorageInterface*)self_;
        self->get_meta(meta);
    } catch (const std::exception& exc) {
        LOGE("Exception: %s\n", exc.what());
    } catch (...) {
        LOGE("Exception: (unknown)");
    }
}

DeviceState
zarr_start(Storage* self_) noexcept
{
    DeviceState state{ DeviceState_AwaitingConfiguration };

    try {
        CHECK(self_);
        auto* self = (zarr::StorageInterface*)self_;
        self->start();
        state = DeviceState_Running;
    } catch (const std::exception& exc) {
        LOGE("Exception: %s\n", exc.what());
    } catch (...) {
        LOGE("Exception: (unknown)");
    }

    return state;
}

DeviceState
zarr_append(Storage* self_, const VideoFrame* frames, size_t* nbytes) noexcept
{
    DeviceState state;
    try {
        CHECK(self_);
        auto* self = (zarr::StorageInterface*)self_;
        *nbytes = self->append(frames, *nbytes);
        state = DeviceState_Running;
    } catch (const std::exception& exc) {
        *nbytes = 0;
        LOGE("Exception: %s\n", exc.what());
        state = DeviceState_AwaitingConfiguration;
    } catch (...) {
        *nbytes = 0;
        LOGE("Exception: (unknown)");
        state = DeviceState_AwaitingConfiguration;
    }

    return state;
}

DeviceState
zarr_stop(Storage* self_) noexcept
{
    DeviceState state{ DeviceState_AwaitingConfiguration };

    try {
        CHECK(self_);
        auto* self = (zarr::StorageInterface*)self_;
        CHECK(self->stop());
        state = DeviceState_Armed;
    } catch (const std::exception& exc) {
        LOGE("Exception: %s\n", exc.what());
    } catch (...) {
        LOGE("Exception: (unknown)");
    }

    return state;
}

void
zarr_destroy(Storage* self_) noexcept
{
    try {
        CHECK(self_);
        auto* self = (zarr::StorageInterface*)self_;
        if (self_->stop)
            self_->stop(self_);

        delete self;
    } catch (const std::exception& exc) {
        LOGE("Exception: %s\n", exc.what());
    } catch (...) {
        LOGE("Exception: (unknown)");
    }
}

void
zarr_reserve_image_shape(Storage* self_, const ImageShape* shape) noexcept
{
    try {
        CHECK(self_);
        auto* self = (zarr::StorageInterface*)self_;
        self->reserve_image_shape(shape);
    } catch (const std::exception& exc) {
        LOGE("Exception: %s\n", exc.what());
    } catch (...) {
        LOGE("Exception: (unknown)");
    }
}
} // end namespace ::{anonymous}

//
// zarr namespace implementations
//

zarr::Zarr::Zarr()
  : dimension_separator_{ '/' }
  , frame_count_{ 0 }
  , pixel_scale_um_{ 1, 1 }
  , max_bytes_per_chunk_{ 0 }
  , tiles_per_chunk_{ 0 }
  , image_shape_{ 0 }
  , tile_shape_{ 0 }
<<<<<<< HEAD
  , scaler_{ nullptr }
=======
>>>>>>> 8d00762f
  , thread_pool_(std::thread::hardware_concurrency())
{
    start_threads_();
}

<<<<<<< HEAD
zarr::Zarr::Zarr(BloscCompressor&& compressor)
=======
zarr::Zarr::Zarr(CompressionParams&& compression_params)
>>>>>>> 8d00762f
  : dimension_separator_{ '/' }
  , frame_count_{ 0 }
  , pixel_scale_um_{ 1, 1 }
  , max_bytes_per_chunk_{ 0 }
  , tiles_per_chunk_{ 0 }
  , image_shape_{ 0 }
  , tile_shape_{ 0 }
<<<<<<< HEAD
  , scaler_{ nullptr }
  , thread_pool_(std::thread::hardware_concurrency())
{
    compressor_ = std::move(compressor);
=======
  , thread_pool_(std::thread::hardware_concurrency())
{
    compression_params_ = std::move(compression_params);
>>>>>>> 8d00762f
    start_threads_();
}

zarr::Zarr::~Zarr()
{
<<<<<<< HEAD
    if (!stop()) {
        LOGE("Failed to stop on destruct!");
    }
=======
    if (!stop())
        LOGE("Failed to stop on destruct!");
>>>>>>> 8d00762f
    recover_threads_();
}

void
zarr::Zarr::set(const StorageProperties* props)
{
    using namespace acquire::sink::zarr;
    CHECK(props);

    StoragePropertyMetadata meta{};
    get_meta(&meta);

    // checks the directory exists and is writable
    validate_props(props);
    data_dir_ = as_path(*props).string();

    if (props->external_metadata_json.str)
        external_metadata_json_ = props->external_metadata_json.str;

    pixel_scale_um_ = props->pixel_scale_um;

    // chunking
    set_chunking(props->chunking, meta.chunking);
<<<<<<< HEAD

    // multiscale
    set_multiscale(props->multiscale, meta.multiscale);
=======
>>>>>>> 8d00762f
}

void
zarr::Zarr::get(StorageProperties* props) const
{
    CHECK(Device_Ok == storage_properties_set_filename(
                         props, data_dir_.c_str(), data_dir_.size()));
    CHECK(Device_Ok == storage_properties_set_external_metadata(
                         props,
                         external_metadata_json_.c_str(),
                         external_metadata_json_.size()));
    props->pixel_scale_um = pixel_scale_um_;
}

void
zarr::Zarr::get_meta(StoragePropertyMetadata* meta) const
{
    CHECK(meta);
<<<<<<< HEAD
    *meta = {
        .chunking = {
          .supported = 1,
          .max_bytes_per_chunk = {
            .writable = 1,
            .low = (float)(16 << 20),
            .high = (float)(1 << 30),
            .type = PropertyType_FixedPrecision },
        },
        .multiscale = {
          .supported = 1,
          .strategy = {
            .writable = 1,
            .type = PropertyType_String,
          },
          .max_layer = {
            .writable = 1,
            .low = -1,
            .high = 255,
            .type = PropertyType_FixedPrecision,
          },
          .downscale = {
            .writable = 1,
            .low = 0,
            .high = 255,
            .type = PropertyType_FixedPrecision,
          }
        }
    };
=======
    *meta = { .chunking = {
                .supported = 1,
                .max_bytes_per_chunk = { .writable = 1,
                                         .low = (float)(16 << 20),
                                         .high = (float)(1 << 30),
                                         .type = PropertyType_FixedPrecision },
              } };
>>>>>>> 8d00762f
}

void
zarr::Zarr::start()
{
    frame_count_ = 0;
    create_data_directory_();
    write_zgroup_json_();
    write_group_zattrs_json_();
    write_zarray_json_();
    write_external_metadata_json_();
}

int
zarr::Zarr::stop() noexcept
{
    int is_ok = 1;

    if (DeviceState_Running == state) {
        state = DeviceState_Armed;
        is_ok = 0;

        try {
<<<<<<< HEAD
=======
            write_zarray_json_(); // must precede close of chunk file
>>>>>>> 8d00762f
            while (!job_queue_.empty()) {
                TRACE("Cycling: %llu jobs remaining", job_queue_.size());
                clock_sleep_ms(nullptr, 50.0);
            }
            recover_threads_();
<<<<<<< HEAD
            write_zarray_json_();       // must precede close of chunk file
            write_group_zattrs_json_(); // write multiscales metadata
=======
>>>>>>> 8d00762f
            is_ok = 1;
        } catch (const std::exception& exc) {
            LOGE("Exception: %s\n", exc.what());
        } catch (...) {
            LOGE("Exception: (unknown)");
        }
    }

    return is_ok;
}

size_t
zarr::Zarr::append(const VideoFrame* frames, size_t nbytes)
{
    if (0 == nbytes)
        return nbytes;

    using namespace acquire::sink::zarr;

    const VideoFrame* cur = nullptr;
    const auto* end = (const VideoFrame*)((uint8_t*)frames + nbytes);
    auto next = [&]() -> const VideoFrame* {
        const uint8_t* p = ((const uint8_t*)cur) + cur->bytes_of_frame;
        return (const VideoFrame*)p;
    };

    for (cur = frames; cur < end; cur = next()) {
        // handle incoming image shape
        validate_image_shapes_equal(image_shape_, cur->shape);

<<<<<<< HEAD
=======
        std::scoped_lock lock(job_queue_mutex_);

>>>>>>> 8d00762f
        // create a new frame
        auto frame =
          std::make_shared<TiledFrame>(cur, image_shape_, tile_shape_);

<<<<<<< HEAD
        if (scaler_) {
            std::scoped_lock lock(job_queue_mutex_);

            // push the new frame to our scaler
            job_queue_.emplace(
              [this, frame]() { return scaler_->scale_frame(frame); });
        } else {
            push_frame_to_writers(frame);
=======
        // push the new frame to our writers
        for (auto& writer : writers_) {
            job_queue_.emplace(
              [frame, &writer]() { return writer->write_frame(*frame); });
>>>>>>> 8d00762f
        }

        ++frame_count_;
    }

    return nbytes;
}

void
zarr::Zarr::reserve_image_shape(const ImageShape* shape)
{
    CHECK(shape);
    image_shape_ = *shape;
    allocate_writers_();

    tiles_per_chunk_ =
      get_tiles_per_chunk(image_shape_, tile_shape_, max_bytes_per_chunk_);
}

<<<<<<< HEAD
void
zarr::Zarr::push_frame_to_writers(std::shared_ptr<TiledFrame> frame)
{
    std::scoped_lock lock(job_queue_mutex_);
    CHECK(writers_.find(frame->layer()) != writers_.end());

    for (auto& writer : writers_.at(frame->layer())) {
        job_queue_.emplace([&writer, frame]() {
            return writer->write_frame(*frame);
        });
    }
}

=======
>>>>>>> 8d00762f
std::optional<zarr::Zarr::JobT>
zarr::Zarr::pop_from_job_queue()
{
    std::scoped_lock lock(job_queue_mutex_);
    if (job_queue_.empty())
        return {};

    auto job = job_queue_.front();
    job_queue_.pop();

    return { job };
}

void
zarr::Zarr::set_chunking(const ChunkingProps& props, const ChunkingMeta& meta)
{
    max_bytes_per_chunk_ = std::clamp(props.max_bytes_per_chunk,
                                      (uint64_t)meta.max_bytes_per_chunk.low,
                                      (uint64_t)meta.max_bytes_per_chunk.high);

    uint32_t tile_width = props.tile.width;
    if (tile_width == 0 ||
        (image_shape_.dims.width && tile_width > image_shape_.dims.width)) {
        LOGE("%s. Setting width to %u.",
             tile_width == 0 ? "Tile width not specified"
                             : "Specified roi width is too large",
             image_shape_.dims.width);
        tile_width = image_shape_.dims.width;
    }

    uint32_t tile_height = props.tile.height;
    if (tile_height == 0 ||
        (image_shape_.dims.height && tile_height > image_shape_.dims.height)) {
        LOGE("%s. Setting height to %u.",
             tile_height == 0 ? "Tile height not specified"
                              : "Specified roi height is too large",
             image_shape_.dims.height);
        tile_height = image_shape_.dims.height;
    }

    uint32_t tile_planes = props.tile.planes;
    if (tile_planes == 0 ||
        (image_shape_.dims.planes && tile_planes > image_shape_.dims.planes)) {
        LOGE("%s. Setting planes to %u.",
             tile_planes == 0 ? "Tile planes not specified"
                              : "Specified roi planes is too large",
             image_shape_.dims.planes);
        tile_planes = image_shape_.dims.planes;
    }

    tile_shape_ = {
        .width = tile_width,
        .height = tile_height,
        .planes = tile_planes,
    };
}

void
<<<<<<< HEAD
zarr::Zarr::set_multiscale(const MultiscaleProps& props,
                           const MultiscaleMeta& meta)
{
    if (0 == props.max_layer || 0 == props.downscale) {
        return;
    }

    auto max_layer = std::clamp(props.max_layer,
                                (int16_t)meta.max_layer.low,
                                (int16_t)meta.max_layer.high);
    auto downscale = std::clamp(props.downscale,
                                (uint8_t)meta.downscale.low,
                                (uint8_t)meta.downscale.high);
    CHECK(scaler_ = std::make_unique<FrameScaler>(
            this, image_shape_, tile_shape_, max_layer, downscale));
}

void
=======
>>>>>>> 8d00762f
zarr::Zarr::create_data_directory_() const
{
    namespace fs = std::filesystem;
    if (fs::exists(data_dir_)) {
        std::error_code ec;
        EXPECT(fs::remove_all(data_dir_, ec),
               R"(Failed to remove folder for "%s": %s)",
               data_dir_.c_str(),
               ec.message().c_str());
    }

    EXPECT(fs::create_directory(data_dir_),
           "Failed to create folder for \"%s\"",
           data_dir_.c_str());
}

void
zarr::Zarr::write_zarray_json_() const
{
    namespace fs = std::filesystem;
<<<<<<< HEAD
    using json = nlohmann::json;

    if (writers_.empty()) {
        write_zarray_json_inner_(0, image_shape_, tile_shape_);
    } else {
        for (const auto& [layer, writers] : writers_) {
            auto writer = writers.front();
            const auto& is = writer->image_shape();
            const auto& ts = writer->tile_shape();
            write_zarray_json_inner_(layer, is, ts);
        }
    }
}

void
zarr::Zarr::write_zarray_json_inner_(size_t layer,
                                     const ImageShape& is,
                                     const TileShape& ts) const
{
    namespace fs = std::filesystem;
    using json = nlohmann::json;
=======
    using namespace acquire::sink::zarr;
    using json = nlohmann::json;

>>>>>>> 8d00762f
    const auto frames_per_chunk = std::min(frame_count_, tiles_per_chunk_);

    json zarray_attrs = {
        { "zarr_format", 2 },
        { "shape",
          {
            (uint64_t)frame_count_,
<<<<<<< HEAD
            is.dims.channels,
            is.dims.height,
            is.dims.width,
=======
            image_shape_.dims.channels,
            image_shape_.dims.height,
            image_shape_.dims.width,
>>>>>>> 8d00762f
          } },
        { "chunks",
          {
            (uint64_t)frames_per_chunk,
            1,
<<<<<<< HEAD
            ts.height,
            ts.width,
          } },
        { "dtype", sample_type_to_dtype(is.type) },
=======
            tile_shape_.height,
            tile_shape_.width,
          } },
        { "dtype", sample_type_to_dtype(image_shape_.type) },
>>>>>>> 8d00762f
        { "fill_value", 0 },
        { "order", "C" },
        { "filters", nullptr },
        { "dimension_separator", std::string(1, dimension_separator_) },
    };

<<<<<<< HEAD
    if (compressor_.has_value())
        zarray_attrs["compressor"] = compressor_.value();
    else
        zarray_attrs["compressor"] = nullptr;

    std::string zarray_path =
      (fs::path(data_dir_) / std::to_string(layer) / ".zarray").string();
=======
    if (compression_params_.has_value())
        zarray_attrs["compressor"] = compression_params_.value();
    else
        zarray_attrs["compressor"] = nullptr;

    std::string zarray_path = (fs::path(data_dir_) / "0" / ".zarray").string();
>>>>>>> 8d00762f
    write_string(zarray_path, zarray_attrs.dump());
}

void
zarr::Zarr::write_external_metadata_json_() const
{
    namespace fs = std::filesystem;
    using json = nlohmann::json;

    std::string zattrs_path = (fs::path(data_dir_) / "0" / ".zattrs").string();
    write_string(zattrs_path, external_metadata_json_);
}

void
zarr::Zarr::write_group_zattrs_json_() const
{
    namespace fs = std::filesystem;
    using json = nlohmann::json;

    json zgroup_attrs;
    zgroup_attrs["multiscales"] = json::array({ json::object() });
    zgroup_attrs["multiscales"][0]["version"] = "0.4";
    zgroup_attrs["multiscales"][0]["axes"] = {
        {
          { "name", "t" },
          { "type", "time" },
        },
        {
          { "name", "c" },
          { "type", "channel" },
        },
        {
          { "name", "y" },
          { "type", "space" },
          { "unit", "micrometer" },
        },
        {
          { "name", "x" },
          { "type", "space" },
          { "unit", "micrometer" },
        },
    };
<<<<<<< HEAD
    if (writers_.empty() || nullptr == scaler_) {
        zgroup_attrs["multiscales"][0]["datasets"] = {
            {
              { "path", "0" },
              { "coordinateTransformations",
                {
                  {
                    { "type", "scale" },
                    { "scale", { 1, 1, pixel_scale_um_.y, pixel_scale_um_.x } },
                  },
                } },
            },
        };
    } else {
        for (const auto& [layer, _] : writers_) {
            zgroup_attrs["multiscales"][0]["datasets"].push_back({
              { "path", std::to_string(layer) },
              { "coordinateTransformations",
                {
                  {
                    { "type", "scale" },
                    { "scale",
                      { 1,
                        1,
                        std::pow(scaler_->downscale(), layer) *
                          pixel_scale_um_.y,
                        std::pow(scaler_->downscale(), layer) *
                          pixel_scale_um_.x } },
                  },
                } },
            });
        }

        zgroup_attrs["type"] = "local_mean";
        zgroup_attrs["metadata"] = {
            { "description", "" },  { "method", "binning" },
            { "version", "0.1.2" }, { "args", "" },
            { "kwargs", "" },
        };
    }
=======
    zgroup_attrs["multiscales"][0]["datasets"] = {
        {
          { "path", "0" },
          { "coordinateTransformations",
            {
              {
                { "type", "scale" },
                { "scale", { 1, 1, pixel_scale_um_.y, pixel_scale_um_.x } },
              },
            } },
        },
    };
>>>>>>> 8d00762f

    std::string zattrs_path = (fs::path(data_dir_) / ".zattrs").string();
    write_string(zattrs_path, zgroup_attrs.dump(4));
}

void
zarr::Zarr::write_zgroup_json_() const
{
    namespace fs = std::filesystem;
    using json = nlohmann::json;

    const json zgroup = { { "zarr_format", 2 } };
    std::string zgroup_path = (fs::path(data_dir_) / ".zgroup").string();
    write_string(zgroup_path, zgroup.dump());
}

void
zarr::Zarr::allocate_writers_()
{
    writers_.clear();

<<<<<<< HEAD
    std::vector<Multiscale> multiscales;
    if (scaler_) {
        multiscales = get_tile_shapes(image_shape_,
                                      tile_shape_,
                                      scaler_->max_layer(),
                                      scaler_->downscale());
    } else {
        multiscales.emplace_back(image_shape_, tile_shape_);
    }

    for (auto layer = 0; layer < multiscales.size(); ++layer) {
        auto multiscale = multiscales.at(layer);
        auto& image_shape = multiscale.image;
        auto& tile_shape = multiscale.tile;

        CHECK(tile_shape.width > 0);
        size_t img_px_x = image_shape.dims.channels * image_shape.dims.width;
        size_t tile_cols =
          std::ceil((float)img_px_x / (float)tile_shape.width);

    size_t img_px_y = image_shape_.dims.height;
    CHECK(tile_shape_.height > 0);
    size_t tile_rows =
      std::ceil((float)img_px_y / (float)tile_shape_.height);

    size_t img_px_p = image_shape_.dims.planes;
    CHECK(tile_shape_.planes > 0);
    size_t tile_planes =
      std::ceil((float)img_px_p / (float)tile_shape_.planes);

        TRACE("Allocating %llu writers for layer %d",
              tile_cols * tile_rows * tile_planes,
              layer);

        size_t buf_size =
          compressor_.has_value()
            ? get_bytes_per_chunk(image_shape, tile_shape, max_bytes_per_chunk_)
            : get_bytes_per_tile(image_shape, tile_shape);

        writers_.emplace(layer, std::vector<std::shared_ptr<ChunkWriter>>());
        for (auto plane = 0; plane < tile_planes; ++plane) {
            for (auto row = 0; row < tile_rows; ++row) {
                for (auto col = 0; col < tile_cols; ++col) {
                    BaseEncoder* encoder;
                    if (compressor_.has_value()) {
                        CHECK(encoder = new BloscEncoder(compressor_.value()));
                    } else {
                        CHECK(encoder = new RawEncoder());
                    }

                    encoder->allocate_buffer(buf_size);
                    encoder->set_bytes_per_pixel(
                      bytes_per_sample_type(image_shape_.type));
                    writers_.at(layer).push_back(
                      std::make_shared<ChunkWriter>(encoder,
                                                    image_shape,
                                                    tile_shape,
                                                    layer,
                                                    col,
                                                    row,
                                                    plane,
                                                    max_bytes_per_chunk_,
                                                    dimension_separator_,
                                                    data_dir_));
                }
=======
    size_t img_px_x = image_shape_.dims.channels * image_shape_.dims.width;
    CHECK(tile_shape_.width > 0);
    size_t tile_cols = std::ceil((float)img_px_x / (float)tile_shape_.width);

    size_t img_px_y = image_shape_.dims.height;
    CHECK(tile_shape_.height > 0);
    size_t tile_rows = std::ceil((float)img_px_y / (float)tile_shape_.height);

    size_t img_px_p = image_shape_.dims.planes;
    CHECK(tile_shape_.planes > 0);
    size_t tile_planes = std::ceil((float)img_px_p / (float)tile_shape_.planes);

    TRACE("Allocating %llu writers", tile_cols * tile_rows * tile_planes);

    size_t buf_size =
      compression_params_.has_value()
        ? get_bytes_per_chunk(image_shape_, tile_shape_, max_bytes_per_chunk_)
        : get_bytes_per_tile(image_shape_, tile_shape_);

    for (auto plane = 0; plane < tile_planes; ++plane) {
        for (auto row = 0; row < tile_rows; ++row) {
            for (auto col = 0; col < tile_cols; ++col) {
                BaseEncoder* encoder;
                if (compression_params_.has_value()) {
                    CHECK(encoder = new BloscEncoder(compression_params_.value()));
                } else {
                    CHECK(encoder = new RawEncoder());
                }

                encoder->allocate_buffer(buf_size);
                encoder->set_bytes_per_pixel(
                  bytes_per_sample_type(image_shape_.type));
                writers_.push_back(
                  std::make_shared<ChunkWriter>(encoder,
                                                image_shape_,
                                                tile_shape_,
                                                col,
                                                row,
                                                plane,
                                                max_bytes_per_chunk_,
                                                dimension_separator_,
                                                data_dir_));
>>>>>>> 8d00762f
            }
        }
    }
}

void
zarr::Zarr::start_threads_()
{
    for (auto& ctx : thread_pool_) {
        std::scoped_lock lock(ctx.mutex);
        ctx.zarr = this;
        ctx.should_stop = false;
        ctx.thread = std::thread(worker_thread, &ctx);
        ctx.cv.notify_one();
    }
}

void
zarr::Zarr::recover_threads_()
{
    for (auto& ctx : thread_pool_) {
        {
            std::scoped_lock lock(ctx.mutex);
            ctx.should_stop = true;
            ctx.cv.notify_one();
        }

        if (ctx.thread.joinable()) {
            ctx.thread.join();
        }
    }
}

/// \brief Check that the StorageProperties are valid.
/// \details Assumes either an empty or valid JSON metadata string and a
/// filename string that points to a writable directory. \param props Storage
/// properties for Zarr. \throw std::runtime_error if the parent of the Zarr
/// data directory is not an existing directory.
void
zarr::validate_props(const StorageProperties* props)
{
    EXPECT(props->filename.str, "Filename string is NULL.");
    EXPECT(props->filename.nbytes, "Filename string is zero size.");

    // check that JSON is correct (throw std::exception if not)
    validate_json(props->external_metadata_json.str,
                  props->external_metadata_json.nbytes);

    // check that the filename value points to a writable directory
    {

        auto path = as_path(*props);
        auto parent_path = path.parent_path().string();
        if (parent_path.empty())
            parent_path = ".";

        EXPECT(fs::is_directory(parent_path),
               "Expected \"%s\" to be a directory.",
               parent_path.c_str());
        validate_directory_is_writable(parent_path);
    }
}

/// \brief Get the filename from a StorageProperties as fs::path.
/// \param props StorageProperties for the Zarr Storage device.
/// \return fs::path representation of the Zarr data directory.
fs::path
zarr::as_path(const StorageProperties& props)
{
    return { props.filename.str,
             props.filename.str + props.filename.nbytes - 1 };
}

/// \brief Check that two ImageShapes are equivalent, i.e., that the data types
/// agree and the dimensions are equal.
/// \param lhs An ImageShape.
/// \param rhs Another ImageShape.
/// \throw std::runtime_error if the ImageShapes have different data types or
/// dimensions.
void
zarr::validate_image_shapes_equal(const ImageShape& lhs, const ImageShape& rhs)
{
    EXPECT(lhs.type == rhs.type,
           "Datatype mismatch! Expected: %s. Got: %s.",
           sample_type_to_string(lhs.type),
           sample_type_to_string(rhs.type));

    EXPECT(lhs.dims.channels == rhs.dims.channels &&
             lhs.dims.width == rhs.dims.width &&
             lhs.dims.height == rhs.dims.height,
           "Dimension mismatch! Expected: (%d, %d, %d). Got (%d, %d, "
           "%d)",
           lhs.dims.channels,
           lhs.dims.width,
           lhs.dims.height,
           rhs.dims.channels,
           rhs.dims.width,
           rhs.dims.height);
}

/// \brief Get the Zarr dtype for a given SampleType.
/// \param t An enumerated sample type.
/// \throw std::runtime_error if \par t is not a valid SampleType.
/// \return A representation of the SampleType \par t expected by a Zarr reader.
const char*
zarr::sample_type_to_dtype(SampleType t)
{
    static const char* table[] = { "<u1", "<u2", "<i1", "<i2",
                                   "<f4", "<u2", "<u2", "<u2" };
    if (t < countof(table)) {
        return table[t];
    } else {
        throw std::runtime_error("Invalid sample type.");
    }
}

/// \brief Get a string representation of the SampleType enum.
/// \param t An enumerated sample type.
/// \return A human-readable representation of the SampleType \par t.
const char*
zarr::sample_type_to_string(SampleType t) noexcept
{
    static const char* table[] = { "u8",  "u16", "i8",  "i16",
                                   "f32", "u16", "u16", "u16" };
    if (t < countof(table)) {
        return table[t];
    } else {
        return "unrecognized pixel type";
    }
}

/// \brief Get the number of bytes for a given SampleType.
/// \param t An enumerated sample type.
/// \return The number of bytes the SampleType \par t represents.
size_t
zarr::bytes_per_sample_type(SampleType t) noexcept
{
    static size_t table[] = { 1, 2, 1, 2, 4, 2, 2, 2 };
    if (t < countof(table)) {
        return table[t];
    } else {
        LOGE("Invalid sample type.");
        return 0;
    }
}

/// \brief Check that the JSON string is valid. (Valid can mean empty.)
/// \param str Putative JSON metadata string.
/// \param nbytes Size of the JSON metadata char array
void
zarr::validate_json(const char* str, size_t nbytes)
{
    // Empty strings are valid (no metadata is fine).
    if (nbytes <= 1 || nullptr == str) {
        return;
    }

    // Don't do full json validation here, but make sure it at least
    // begins and ends with '{' and '}'
    EXPECT(nbytes >= 3,
           "nbytes (%d) is too small. Expected a null-terminated json string.",
           (int)nbytes);
    EXPECT(str[nbytes - 1] == '\0', "String must be null-terminated");
    EXPECT(str[0] == '{', "json string must start with \'{\'");
    EXPECT(str[nbytes - 2] == '}', "json string must end with \'}\'");
}

/// \brief Check that the argument is a writable directory.
/// \param path The path to check.
/// \throw std::runtime_error if \par path is either not a directory or not
/// writable.
void
zarr::validate_directory_is_writable(const std::string& path)
{
    EXPECT(fs::is_directory(path),
           "Expected \"%s\" to be a directory.",
           path.c_str());

    const auto perms = fs::status(fs::path(path)).permissions();

    EXPECT((perms & (fs::perms::owner_write | fs::perms::group_write |
                     fs::perms::others_write)) != fs::perms::none,
           "Expected \"%s\" to have write permissions.",
           path.c_str());
}

/// \brief Compute the number of bytes in a frame, given an image shape.
/// \param image_shape Description of the image's shape.
/// \return The number of bytes to expect in a frame.
size_t
zarr::get_bytes_per_frame(const ImageShape& image_shape) noexcept
{
    return zarr::bytes_per_sample_type(image_shape.type) *
           image_shape.dims.channels * image_shape.dims.height *
           image_shape.dims.width * image_shape.dims.planes;
}

/// \brief Compute the number of bytes in a tile, given an image shape and a
///        tile shape.
/// \param image_shape Description of the image's shape.
/// \param tile_shape Description of the tile's shape.
/// \return The number of bytes to expect in a tile.
size_t
zarr::get_bytes_per_tile(const ImageShape& image_shape,
                         const TileShape& tile_shape) noexcept
{
    return zarr::bytes_per_sample_type(image_shape.type) *
           image_shape.dims.channels * tile_shape.height * tile_shape.width *
           tile_shape.planes;
}

size_t
zarr::get_tiles_per_chunk(const ImageShape& image_shape,
                          const TileShape& tile_shape,
                          size_t max_bytes_per_chunk) noexcept
{
    return (size_t)std::floor(
      (float)max_bytes_per_chunk /
      (float)get_bytes_per_tile(image_shape, tile_shape));
}

size_t
zarr::get_bytes_per_chunk(const ImageShape& image_shape,
                          const TileShape& tile_shape,
                          size_t max_bytes_per_chunk) noexcept
{
    return get_bytes_per_tile(image_shape, tile_shape) *
           get_tiles_per_chunk(image_shape, tile_shape, max_bytes_per_chunk);
}

/// \brief Write a string to a file.
/// @param path The path of the file to write.
/// @param str The string to write.
void
zarr::write_string(const std::string& path, const std::string& str)
{
    if (auto p = fs::path(path); !fs::exists(p.parent_path()))
        fs::create_directories(p.parent_path());

    struct file f = { 0 };
    auto is_ok = file_create(&f, path.c_str(), path.size());
    is_ok &= file_write(&f,                                  // file
                        0,                                   // offset
                        (uint8_t*)str.c_str(),               // cur
                        (uint8_t*)(str.c_str() + str.size()) // end
    );
    EXPECT(is_ok, "Write to \"%s\" failed.", path.c_str());
    TRACE("Wrote %d bytes to \"%s\".", str.size(), path.c_str());
    file_close(&f);
}

void
zarr::worker_thread(ThreadContext* ctx)
{
    using namespace std::chrono_literals;

    LOG("Worker thread starting.");
    CHECK(ctx);

    while (true) {
        std::unique_lock lock(ctx->mutex);
<<<<<<< HEAD
        ctx->cv.wait_for(lock, 5ms, [&] { return ctx->should_stop; });
=======
        ctx->cv.wait_for(lock, 10ms, [&] { return ctx->should_stop; });
>>>>>>> 8d00762f

        if (ctx->should_stop) {
            break;
        }

        if (auto job = ctx->zarr->pop_from_job_queue(); job.has_value()) {
            CHECK(job.value()());
        }
    }

    TRACE("Worker thread exiting.");
}

zarr::StorageInterface::StorageInterface()
  : Storage{
      .state = DeviceState_AwaitingConfiguration,
      .set = ::zarr_set,
      .get = ::zarr_get,
      .get_meta = ::zarr_get_meta,
      .start = ::zarr_start,
      .append = ::zarr_append,
      .stop = ::zarr_stop,
      .destroy = ::zarr_destroy,
      .reserve_image_shape = ::zarr_reserve_image_shape,
  }
{
}

extern "C" struct Storage*
zarr_init()
{
    try {
        return new zarr::Zarr();
    } catch (const std::exception& exc) {
        LOGE("Exception: %s\n", exc.what());
    } catch (...) {
        LOGE("Exception: (unknown)");
    }
    return nullptr;
}<|MERGE_RESOLUTION|>--- conflicted
+++ resolved
@@ -198,20 +198,13 @@
   , tiles_per_chunk_{ 0 }
   , image_shape_{ 0 }
   , tile_shape_{ 0 }
-<<<<<<< HEAD
   , scaler_{ nullptr }
-=======
->>>>>>> 8d00762f
   , thread_pool_(std::thread::hardware_concurrency())
 {
     start_threads_();
 }
 
-<<<<<<< HEAD
-zarr::Zarr::Zarr(BloscCompressor&& compressor)
-=======
 zarr::Zarr::Zarr(CompressionParams&& compression_params)
->>>>>>> 8d00762f
   : dimension_separator_{ '/' }
   , frame_count_{ 0 }
   , pixel_scale_um_{ 1, 1 }
@@ -219,29 +212,18 @@
   , tiles_per_chunk_{ 0 }
   , image_shape_{ 0 }
   , tile_shape_{ 0 }
-<<<<<<< HEAD
   , scaler_{ nullptr }
   , thread_pool_(std::thread::hardware_concurrency())
 {
-    compressor_ = std::move(compressor);
-=======
-  , thread_pool_(std::thread::hardware_concurrency())
-{
     compression_params_ = std::move(compression_params);
->>>>>>> 8d00762f
     start_threads_();
 }
 
 zarr::Zarr::~Zarr()
 {
-<<<<<<< HEAD
     if (!stop()) {
         LOGE("Failed to stop on destruct!");
     }
-=======
-    if (!stop())
-        LOGE("Failed to stop on destruct!");
->>>>>>> 8d00762f
     recover_threads_();
 }
 
@@ -265,12 +247,9 @@
 
     // chunking
     set_chunking(props->chunking, meta.chunking);
-<<<<<<< HEAD
 
     // multiscale
     set_multiscale(props->multiscale, meta.multiscale);
-=======
->>>>>>> 8d00762f
 }
 
 void
@@ -289,7 +268,6 @@
 zarr::Zarr::get_meta(StoragePropertyMetadata* meta) const
 {
     CHECK(meta);
-<<<<<<< HEAD
     *meta = {
         .chunking = {
           .supported = 1,
@@ -319,15 +297,6 @@
           }
         }
     };
-=======
-    *meta = { .chunking = {
-                .supported = 1,
-                .max_bytes_per_chunk = { .writable = 1,
-                                         .low = (float)(16 << 20),
-                                         .high = (float)(1 << 30),
-                                         .type = PropertyType_FixedPrecision },
-              } };
->>>>>>> 8d00762f
 }
 
 void
@@ -351,20 +320,13 @@
         is_ok = 0;
 
         try {
-<<<<<<< HEAD
-=======
-            write_zarray_json_(); // must precede close of chunk file
->>>>>>> 8d00762f
             while (!job_queue_.empty()) {
                 TRACE("Cycling: %llu jobs remaining", job_queue_.size());
                 clock_sleep_ms(nullptr, 50.0);
             }
             recover_threads_();
-<<<<<<< HEAD
             write_zarray_json_();       // must precede close of chunk file
             write_group_zattrs_json_(); // write multiscales metadata
-=======
->>>>>>> 8d00762f
             is_ok = 1;
         } catch (const std::exception& exc) {
             LOGE("Exception: %s\n", exc.what());
@@ -395,16 +357,10 @@
         // handle incoming image shape
         validate_image_shapes_equal(image_shape_, cur->shape);
 
-<<<<<<< HEAD
-=======
-        std::scoped_lock lock(job_queue_mutex_);
-
->>>>>>> 8d00762f
         // create a new frame
         auto frame =
           std::make_shared<TiledFrame>(cur, image_shape_, tile_shape_);
 
-<<<<<<< HEAD
         if (scaler_) {
             std::scoped_lock lock(job_queue_mutex_);
 
@@ -413,12 +369,6 @@
               [this, frame]() { return scaler_->scale_frame(frame); });
         } else {
             push_frame_to_writers(frame);
-=======
-        // push the new frame to our writers
-        for (auto& writer : writers_) {
-            job_queue_.emplace(
-              [frame, &writer]() { return writer->write_frame(*frame); });
->>>>>>> 8d00762f
         }
 
         ++frame_count_;
@@ -438,7 +388,6 @@
       get_tiles_per_chunk(image_shape_, tile_shape_, max_bytes_per_chunk_);
 }
 
-<<<<<<< HEAD
 void
 zarr::Zarr::push_frame_to_writers(std::shared_ptr<TiledFrame> frame)
 {
@@ -452,8 +401,6 @@
     }
 }
 
-=======
->>>>>>> 8d00762f
 std::optional<zarr::Zarr::JobT>
 zarr::Zarr::pop_from_job_queue()
 {
@@ -512,7 +459,6 @@
 }
 
 void
-<<<<<<< HEAD
 zarr::Zarr::set_multiscale(const MultiscaleProps& props,
                            const MultiscaleMeta& meta)
 {
@@ -531,8 +477,6 @@
 }
 
 void
-=======
->>>>>>> 8d00762f
 zarr::Zarr::create_data_directory_() const
 {
     namespace fs = std::filesystem;
@@ -553,7 +497,6 @@
 zarr::Zarr::write_zarray_json_() const
 {
     namespace fs = std::filesystem;
-<<<<<<< HEAD
     using json = nlohmann::json;
 
     if (writers_.empty()) {
@@ -575,11 +518,6 @@
 {
     namespace fs = std::filesystem;
     using json = nlohmann::json;
-=======
-    using namespace acquire::sink::zarr;
-    using json = nlohmann::json;
-
->>>>>>> 8d00762f
     const auto frames_per_chunk = std::min(frame_count_, tiles_per_chunk_);
 
     json zarray_attrs = {
@@ -587,53 +525,31 @@
         { "shape",
           {
             (uint64_t)frame_count_,
-<<<<<<< HEAD
             is.dims.channels,
             is.dims.height,
             is.dims.width,
-=======
-            image_shape_.dims.channels,
-            image_shape_.dims.height,
-            image_shape_.dims.width,
->>>>>>> 8d00762f
           } },
         { "chunks",
           {
             (uint64_t)frames_per_chunk,
             1,
-<<<<<<< HEAD
             ts.height,
             ts.width,
           } },
         { "dtype", sample_type_to_dtype(is.type) },
-=======
-            tile_shape_.height,
-            tile_shape_.width,
-          } },
-        { "dtype", sample_type_to_dtype(image_shape_.type) },
->>>>>>> 8d00762f
         { "fill_value", 0 },
         { "order", "C" },
         { "filters", nullptr },
         { "dimension_separator", std::string(1, dimension_separator_) },
     };
 
-<<<<<<< HEAD
-    if (compressor_.has_value())
-        zarray_attrs["compressor"] = compressor_.value();
-    else
-        zarray_attrs["compressor"] = nullptr;
-
-    std::string zarray_path =
-      (fs::path(data_dir_) / std::to_string(layer) / ".zarray").string();
-=======
     if (compression_params_.has_value())
         zarray_attrs["compressor"] = compression_params_.value();
     else
         zarray_attrs["compressor"] = nullptr;
 
-    std::string zarray_path = (fs::path(data_dir_) / "0" / ".zarray").string();
->>>>>>> 8d00762f
+    std::string zarray_path =
+      (fs::path(data_dir_) / std::to_string(layer) / ".zarray").string();
     write_string(zarray_path, zarray_attrs.dump());
 }
 
@@ -676,7 +592,6 @@
           { "unit", "micrometer" },
         },
     };
-<<<<<<< HEAD
     if (writers_.empty() || nullptr == scaler_) {
         zgroup_attrs["multiscales"][0]["datasets"] = {
             {
@@ -717,20 +632,6 @@
             { "kwargs", "" },
         };
     }
-=======
-    zgroup_attrs["multiscales"][0]["datasets"] = {
-        {
-          { "path", "0" },
-          { "coordinateTransformations",
-            {
-              {
-                { "type", "scale" },
-                { "scale", { 1, 1, pixel_scale_um_.y, pixel_scale_um_.x } },
-              },
-            } },
-        },
-    };
->>>>>>> 8d00762f
 
     std::string zattrs_path = (fs::path(data_dir_) / ".zattrs").string();
     write_string(zattrs_path, zgroup_attrs.dump(4));
@@ -752,7 +653,6 @@
 {
     writers_.clear();
 
-<<<<<<< HEAD
     std::vector<Multiscale> multiscales;
     if (scaler_) {
         multiscales = get_tile_shapes(image_shape_,
@@ -788,7 +688,7 @@
               layer);
 
         size_t buf_size =
-          compressor_.has_value()
+          compression_params_.has_value()
             ? get_bytes_per_chunk(image_shape, tile_shape, max_bytes_per_chunk_)
             : get_bytes_per_tile(image_shape, tile_shape);
 
@@ -797,8 +697,8 @@
             for (auto row = 0; row < tile_rows; ++row) {
                 for (auto col = 0; col < tile_cols; ++col) {
                     BaseEncoder* encoder;
-                    if (compressor_.has_value()) {
-                        CHECK(encoder = new BloscEncoder(compressor_.value()));
+                    if (compression_params_.has_value()) {
+                        CHECK(encoder = new BloscEncoder(compression_params_.value()));
                     } else {
                         CHECK(encoder = new RawEncoder());
                     }
@@ -818,50 +718,6 @@
                                                     dimension_separator_,
                                                     data_dir_));
                 }
-=======
-    size_t img_px_x = image_shape_.dims.channels * image_shape_.dims.width;
-    CHECK(tile_shape_.width > 0);
-    size_t tile_cols = std::ceil((float)img_px_x / (float)tile_shape_.width);
-
-    size_t img_px_y = image_shape_.dims.height;
-    CHECK(tile_shape_.height > 0);
-    size_t tile_rows = std::ceil((float)img_px_y / (float)tile_shape_.height);
-
-    size_t img_px_p = image_shape_.dims.planes;
-    CHECK(tile_shape_.planes > 0);
-    size_t tile_planes = std::ceil((float)img_px_p / (float)tile_shape_.planes);
-
-    TRACE("Allocating %llu writers", tile_cols * tile_rows * tile_planes);
-
-    size_t buf_size =
-      compression_params_.has_value()
-        ? get_bytes_per_chunk(image_shape_, tile_shape_, max_bytes_per_chunk_)
-        : get_bytes_per_tile(image_shape_, tile_shape_);
-
-    for (auto plane = 0; plane < tile_planes; ++plane) {
-        for (auto row = 0; row < tile_rows; ++row) {
-            for (auto col = 0; col < tile_cols; ++col) {
-                BaseEncoder* encoder;
-                if (compression_params_.has_value()) {
-                    CHECK(encoder = new BloscEncoder(compression_params_.value()));
-                } else {
-                    CHECK(encoder = new RawEncoder());
-                }
-
-                encoder->allocate_buffer(buf_size);
-                encoder->set_bytes_per_pixel(
-                  bytes_per_sample_type(image_shape_.type));
-                writers_.push_back(
-                  std::make_shared<ChunkWriter>(encoder,
-                                                image_shape_,
-                                                tile_shape_,
-                                                col,
-                                                row,
-                                                plane,
-                                                max_bytes_per_chunk_,
-                                                dimension_separator_,
-                                                data_dir_));
->>>>>>> 8d00762f
             }
         }
     }
@@ -1123,11 +979,7 @@
 
     while (true) {
         std::unique_lock lock(ctx->mutex);
-<<<<<<< HEAD
         ctx->cv.wait_for(lock, 5ms, [&] { return ctx->should_stop; });
-=======
-        ctx->cv.wait_for(lock, 10ms, [&] { return ctx->should_stop; });
->>>>>>> 8d00762f
 
         if (ctx->should_stop) {
             break;
