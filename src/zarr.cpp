#include "zarr.hh"

#include "device/kit/storage.h"
#include "logger.h"
#include "platform.h"
#include "zarr.raw.hh"

#include <algorithm>
#include <chrono>
#include <cmath>
#include <mutex>

#include "json.hpp"

namespace fs = std::filesystem;
namespace zarr = acquire::sink::zarr;

//
// Private namespace
//

namespace {

// Forward declarations

DeviceState
zarr_set(Storage*, const StorageProperties* props) noexcept;

void
zarr_get(const Storage*, StorageProperties* props) noexcept;

void
zarr_get_meta(const Storage*, StoragePropertyMetadata* meta) noexcept;

DeviceState
zarr_start(Storage*) noexcept;

DeviceState
zarr_append(Storage* self_, const VideoFrame* frame, size_t* nbytes) noexcept;

DeviceState
zarr_stop(Storage*) noexcept;

void
zarr_destroy(Storage*) noexcept;

//
// STORAGE C API IMPLEMENTATIONS
//

DeviceState
zarr_set(Storage* self_, const StorageProperties* props) noexcept
{
    try {
        CHECK(self_);
        auto* self = (zarr::StorageInterface*)self_;
        self->set(props);
    } catch (const std::exception& exc) {
        LOGE("Exception: %s\n", exc.what());
        return DeviceState_AwaitingConfiguration;
    } catch (...) {
        LOGE("Exception: (unknown)");
        return DeviceState_AwaitingConfiguration;
    }

    return DeviceState_Armed;
}

void
zarr_get(const Storage* self_, StorageProperties* props) noexcept
{
    try {
        CHECK(self_);
        auto* self = (zarr::StorageInterface*)self_;
        self->get(props);
    } catch (const std::exception& exc) {
        LOGE("Exception: %s\n", exc.what());
    } catch (...) {
        LOGE("Exception: (unknown)");
    }
}

void
zarr_get_meta(const Storage* self_, StoragePropertyMetadata* meta) noexcept
{
    try {
        CHECK(self_);
        auto* self = (zarr::StorageInterface*)self_;
        self->get_meta(meta);
    } catch (const std::exception& exc) {
        LOGE("Exception: %s\n", exc.what());
    } catch (...) {
        LOGE("Exception: (unknown)");
    }
}

DeviceState
zarr_start(Storage* self_) noexcept
{
    DeviceState state{ DeviceState_AwaitingConfiguration };

    try {
        CHECK(self_);
        auto* self = (zarr::StorageInterface*)self_;
        self->start();
        state = DeviceState_Running;
    } catch (const std::exception& exc) {
        LOGE("Exception: %s\n", exc.what());
    } catch (...) {
        LOGE("Exception: (unknown)");
    }

    return state;
}

DeviceState
zarr_append(Storage* self_, const VideoFrame* frames, size_t* nbytes) noexcept
{
    DeviceState state;
    try {
        CHECK(self_);
        auto* self = (zarr::StorageInterface*)self_;
        *nbytes = self->append(frames, *nbytes);
        state = DeviceState_Running;
    } catch (const std::exception& exc) {
        *nbytes = 0;
        LOGE("Exception: %s\n", exc.what());
        state = DeviceState_AwaitingConfiguration;
    } catch (...) {
        *nbytes = 0;
        LOGE("Exception: (unknown)");
        state = DeviceState_AwaitingConfiguration;
    }

    return state;
}

DeviceState
zarr_stop(Storage* self_) noexcept
{
    DeviceState state{ DeviceState_AwaitingConfiguration };

    try {
        CHECK(self_);
        auto* self = (zarr::StorageInterface*)self_;
        CHECK(self->stop());
        state = DeviceState_Armed;
    } catch (const std::exception& exc) {
        LOGE("Exception: %s\n", exc.what());
    } catch (...) {
        LOGE("Exception: (unknown)");
    }

    return state;
}

void
zarr_destroy(Storage* self_) noexcept
{
    try {
        CHECK(self_);
        auto* self = (zarr::StorageInterface*)self_;
        if (self_->stop)
            self_->stop(self_);

        delete self;
    } catch (const std::exception& exc) {
        LOGE("Exception: %s\n", exc.what());
    } catch (...) {
        LOGE("Exception: (unknown)");
    }
}

void
zarr_reserve_image_shape(Storage* self_, const ImageShape* shape) noexcept
{
    try {
        CHECK(self_);
        auto* self = (zarr::StorageInterface*)self_;
        self->reserve_image_shape(shape);
    } catch (const std::exception& exc) {
        LOGE("Exception: %s\n", exc.what());
    } catch (...) {
        LOGE("Exception: (unknown)");
    }
}
} // end namespace ::{anonymous}

//
// zarr namespace implementations
//

zarr::Zarr::Zarr()
  : dimension_separator_{ '/' }
  , frame_count_{ 0 }
  , pixel_scale_um_{ 1, 1 }
  , max_bytes_per_chunk_{ 0 }
  , tiles_per_chunk_{ 0 }
  , image_shape_{ 0 }
  , tile_shape_{ 0 }
  , scaler_{ nullptr }
  , thread_pool_(std::thread::hardware_concurrency())
{
    start_threads_();
}

zarr::Zarr::Zarr(BloscCompressor&& compressor)
  : dimension_separator_{ '/' }
  , frame_count_{ 0 }
  , pixel_scale_um_{ 1, 1 }
  , max_bytes_per_chunk_{ 0 }
  , tiles_per_chunk_{ 0 }
  , image_shape_{ 0 }
  , tile_shape_{ 0 }
  , scaler_{ nullptr }
  , thread_pool_(std::thread::hardware_concurrency())
{
    compressor_ = std::move(compressor);
    start_threads_();
}

zarr::Zarr::~Zarr()
{
    if (!stop()) {
        LOGE("Failed to stop on destruct!");
    }
    recover_threads_();
}

void
zarr::Zarr::set(const StorageProperties* props)
{
    using namespace acquire::sink::zarr;
    CHECK(props);

    StoragePropertyMetadata meta{};
    get_meta(&meta);

    // checks the directory exists and is writable
    validate_props(props);
    data_dir_ = as_path(*props).string();

    if (props->external_metadata_json.str)
        external_metadata_json_ = props->external_metadata_json.str;

    pixel_scale_um_ = props->pixel_scale_um;

    // chunking
    set_chunking(props->chunking, meta.chunking);

    // multiscale
    set_multiscale(props->multiscale, meta.multiscale);
}

void
zarr::Zarr::get(StorageProperties* props) const
{
    CHECK(Device_Ok == storage_properties_set_filename(
                         props, data_dir_.c_str(), data_dir_.size()));
    CHECK(Device_Ok == storage_properties_set_external_metadata(
                         props,
                         external_metadata_json_.c_str(),
                         external_metadata_json_.size()));
    props->pixel_scale_um = pixel_scale_um_;
}

void
zarr::Zarr::get_meta(StoragePropertyMetadata* meta) const
{
    CHECK(meta);
    *meta = {
        .chunking = {
          .supported = 1,
          .max_bytes_per_chunk = {
            .writable = 1,
            .low = (float)(16 << 20),
            .high = (float)(1 << 30),
            .type = PropertyType_FixedPrecision },
        },
        .multiscale = {
          .supported = 1,
          .strategy = {
            .writable = 1,
            .type = PropertyType_String,
          },
          .max_layer = {
            .writable = 1,
            .low = -1,
            .high = 255,
            .type = PropertyType_FixedPrecision,
          },
          .downscale = {
            .writable = 1,
            .low = 0,
            .high = 255,
            .type = PropertyType_FixedPrecision,
          }
        }
    };
}

void
zarr::Zarr::start()
{
    frame_count_ = 0;
    create_data_directory_();
    write_zgroup_json_();
    write_group_zattrs_json_();
    write_zarray_json_();
    write_external_metadata_json_();
}

int
zarr::Zarr::stop() noexcept
{
    int is_ok = 1;

    if (DeviceState_Running == state) {
        state = DeviceState_Armed;
        is_ok = 0;

        try {
            while (!job_queue_.empty()) {
                TRACE("Cycling: %llu jobs remaining", job_queue_.size());
                clock_sleep_ms(nullptr, 50.0);
            }
            recover_threads_();
            write_zarray_json_();       // must precede close of chunk file
            write_group_zattrs_json_(); // write multiscales metadata
            is_ok = 1;
        } catch (const std::exception& exc) {
            LOGE("Exception: %s\n", exc.what());
        } catch (...) {
            LOGE("Exception: (unknown)");
        }
    }

    return is_ok;
}

size_t
zarr::Zarr::append(const VideoFrame* frames, size_t nbytes)
{
    if (0 == nbytes)
        return nbytes;

    using namespace acquire::sink::zarr;

    const VideoFrame* cur = nullptr;
    const auto* end = (const VideoFrame*)((uint8_t*)frames + nbytes);
    auto next = [&]() -> const VideoFrame* {
        const uint8_t* p = ((const uint8_t*)cur) + cur->bytes_of_frame;
        return (const VideoFrame*)p;
    };

    for (cur = frames; cur < end; cur = next()) {
        // handle incoming image shape
        validate_image_shapes_equal(image_shape_, cur->shape);

        // create a new frame
        auto frame =
          std::make_shared<TiledFrame>(cur, image_shape_, tile_shape_);

<<<<<<< HEAD
        if (scaler_) {
            std::scoped_lock lock(job_queue_mutex_);

            // push the new frame to our scaler
            job_queue_.emplace(
              [this, frame]() { return scaler_->scale_frame(frame); });
        } else {
            push_frame_to_writers(frame);
=======
        // push the new frame to our writers
        for (auto& writer : writers_) {
            job_queue_.emplace(
              [frame, &writer]() { return writer->write_frame(*frame); });
>>>>>>> 1c42ff4b
        }

        ++frame_count_;
    }

    return nbytes;
}

void
zarr::Zarr::reserve_image_shape(const ImageShape* shape)
{
    CHECK(shape);
    image_shape_ = *shape;
    allocate_writers_();

    tiles_per_chunk_ =
      get_tiles_per_chunk(image_shape_, tile_shape_, max_bytes_per_chunk_);
}

void
zarr::Zarr::push_frame_to_writers(std::shared_ptr<TiledFrame> frame)
{
    std::scoped_lock lock(job_queue_mutex_);
    CHECK(writers_.find(frame->layer()) != writers_.end());

    for (auto& writer : writers_.at(frame->layer())) {
        job_queue_.emplace([&writer, frame]() {
            std::scoped_lock writer_lock(writer->mutex());
            return writer->write_frame(*frame);
        });
    }
}

std::optional<zarr::Zarr::JobT>
zarr::Zarr::pop_from_job_queue()
{
    std::scoped_lock lock(job_queue_mutex_);
    if (job_queue_.empty())
        return {};

    auto job = job_queue_.front();
    job_queue_.pop();

    return { job };
}

void
zarr::Zarr::set_chunking(const ChunkingProps& props, const ChunkingMeta& meta)
{
    max_bytes_per_chunk_ = std::clamp(props.max_bytes_per_chunk,
                                      (uint64_t)meta.max_bytes_per_chunk.low,
                                      (uint64_t)meta.max_bytes_per_chunk.high);

    uint32_t tile_width = props.tile.width;
    if (tile_width == 0 ||
        (image_shape_.dims.width && tile_width > image_shape_.dims.width)) {
        LOGE("%s. Setting width to %u.",
             tile_width == 0 ? "Tile width not specified"
                             : "Specified roi width is too large",
             image_shape_.dims.width);
        tile_width = image_shape_.dims.width;
    }

    uint32_t tile_height = props.tile.height;
    if (tile_height == 0 ||
        (image_shape_.dims.height && tile_height > image_shape_.dims.height)) {
        LOGE("%s. Setting height to %u.",
             tile_height == 0 ? "Tile height not specified"
                              : "Specified roi height is too large",
             image_shape_.dims.height);
        tile_height = image_shape_.dims.height;
    }

    uint32_t tile_planes = props.tile.planes;
    if (tile_planes == 0 ||
        (image_shape_.dims.planes && tile_planes > image_shape_.dims.planes)) {
        LOGE("%s. Setting planes to %u.",
             tile_planes == 0 ? "Tile planes not specified"
                              : "Specified roi planes is too large",
             image_shape_.dims.planes);
        tile_planes = image_shape_.dims.planes;
    }

    tile_shape_ = {
        .width = tile_width,
        .height = tile_height,
        .planes = tile_planes,
    };
}

void
zarr::Zarr::set_multiscale(const MultiscaleProps& props,
                           const MultiscaleMeta& meta)
{
    if (0 == props.max_layer || 0 == props.downscale) {
        return;
    }

    auto max_layer = std::clamp(props.max_layer,
                                (int16_t)meta.max_layer.low,
                                (int16_t)meta.max_layer.high);
    auto downscale = std::clamp(props.downscale,
                                (uint8_t)meta.downscale.low,
                                (uint8_t)meta.downscale.high);
    CHECK(scaler_ = std::make_unique<FrameScaler>(
            this, image_shape_, tile_shape_, max_layer, downscale));
}

void
zarr::Zarr::create_data_directory_() const
{
    namespace fs = std::filesystem;
    if (fs::exists(data_dir_)) {
        std::error_code ec;
        EXPECT(fs::remove_all(data_dir_, ec),
               R"(Failed to remove folder for "%s": %s)",
               data_dir_.c_str(),
               ec.message().c_str());
    }

    EXPECT(fs::create_directory(data_dir_),
           "Failed to create folder for \"%s\"",
           data_dir_.c_str());
}

void
zarr::Zarr::write_zarray_json_() const
{
    namespace fs = std::filesystem;
    using json = nlohmann::json;

    if (writers_.empty()) {
        write_zarray_json_inner_(0, image_shape_, tile_shape_);
    } else {
        for (const auto& [layer, writers] : writers_) {
            auto writer = writers.front();
            const auto& is = writer->image_shape();
            const auto& ts = writer->tile_shape();
            write_zarray_json_inner_(layer, is, ts);
        }
    }
}

void
zarr::Zarr::write_zarray_json_inner_(size_t layer,
                                     const ImageShape& is,
                                     const TileShape& ts) const
{
    namespace fs = std::filesystem;
    using json = nlohmann::json;
    const auto frames_per_chunk = std::min(frame_count_, tiles_per_chunk_);

    json zarray_attrs = {
        { "zarr_format", 2 },
        { "shape",
          {
            (uint64_t)frame_count_,
            is.dims.channels,
            is.dims.height,
            is.dims.width,
          } },
        { "chunks",
          {
            (uint64_t)frames_per_chunk,
            1,
<<<<<<< HEAD
            ts.dims.height,
            ts.dims.width,
=======
            tile_shape_.height,
            tile_shape_.width,
>>>>>>> 1c42ff4b
          } },
        { "dtype", sample_type_to_dtype(is.type) },
        { "fill_value", 0 },
        { "order", "C" },
        { "filters", nullptr },
        { "dimension_separator", std::string(1, dimension_separator_) },
    };

    if (compressor_.has_value())
        zarray_attrs["compressor"] = compressor_.value();
    else
        zarray_attrs["compressor"] = nullptr;

    std::string zarray_path =
      (fs::path(data_dir_) / std::to_string(layer) / ".zarray").string();
    write_string(zarray_path, zarray_attrs.dump());
}

void
zarr::Zarr::write_external_metadata_json_() const
{
    namespace fs = std::filesystem;
    using json = nlohmann::json;

    std::string zattrs_path = (fs::path(data_dir_) / "0" / ".zattrs").string();
    write_string(zattrs_path, external_metadata_json_);
}

void
zarr::Zarr::write_group_zattrs_json_() const
{
    namespace fs = std::filesystem;
    using json = nlohmann::json;

    json zgroup_attrs;
    zgroup_attrs["multiscales"] = json::array({ json::object() });
    zgroup_attrs["multiscales"][0]["version"] = "0.4";
    zgroup_attrs["multiscales"][0]["axes"] = {
        {
          { "name", "t" },
          { "type", "time" },
        },
        {
          { "name", "c" },
          { "type", "channel" },
        },
        {
          { "name", "y" },
          { "type", "space" },
          { "unit", "micrometer" },
        },
        {
          { "name", "x" },
          { "type", "space" },
          { "unit", "micrometer" },
        },
    };
    if (writers_.empty() || nullptr == scaler_) {
        zgroup_attrs["multiscales"][0]["datasets"] = {
            {
              { "path", "0" },
              { "coordinateTransformations",
                {
                  {
                    { "type", "scale" },
                    { "scale", { 1, 1, pixel_scale_um_.y, pixel_scale_um_.x } },
                  },
                } },
            },
        };
    } else {
        for (const auto& [layer, _] : writers_) {
            zgroup_attrs["multiscales"][0]["datasets"].push_back({
              { "path", std::to_string(layer) },
              { "coordinateTransformations",
                {
                  {
                    { "type", "scale" },
                    { "scale",
                      { 1,
                        1,
                        std::pow(scaler_->downscale(), layer) *
                          pixel_scale_um_.y,
                        std::pow(scaler_->downscale(), layer) *
                          pixel_scale_um_.x } },
                  },
                } },
            });
        }

        zgroup_attrs["type"] = "local_mean";
        zgroup_attrs["metadata"] = {
            { "description", "" },  { "method", "binning" },
            { "version", "0.1.2" }, { "args", "" },
            { "kwargs", "" },
        };
    }

    std::string zattrs_path = (fs::path(data_dir_) / ".zattrs").string();
    write_string(zattrs_path, zgroup_attrs.dump(4));
}

void
zarr::Zarr::write_zgroup_json_() const
{
    namespace fs = std::filesystem;
    using json = nlohmann::json;

    const json zgroup = { { "zarr_format", 2 } };
    std::string zgroup_path = (fs::path(data_dir_) / ".zgroup").string();
    write_string(zgroup_path, zgroup.dump());
}

void
zarr::Zarr::allocate_writers_()
{
    writers_.clear();

<<<<<<< HEAD
    std::vector<Multiscale> multiscales;
    if (scaler_) {
        multiscales = get_tile_shapes(image_shape_,
                                      tile_shape_,
                                      scaler_->max_layer(),
                                      scaler_->downscale());
    } else {
        multiscales.emplace_back(image_shape_, tile_shape_);
    }
=======
    size_t img_px_x = image_shape_.dims.channels * image_shape_.dims.width;
    CHECK(tile_shape_.width > 0);
    size_t tile_cols = std::ceil((float)img_px_x / (float)tile_shape_.width);

    size_t img_px_y = image_shape_.dims.height;
    CHECK(tile_shape_.height > 0);
    size_t tile_rows = std::ceil((float)img_px_y / (float)tile_shape_.height);

    size_t img_px_p = image_shape_.dims.planes;
    CHECK(tile_shape_.planes > 0);
    size_t tile_planes = std::ceil((float)img_px_p / (float)tile_shape_.planes);

    TRACE("Allocating %llu writers", tile_cols * tile_rows * tile_planes);

    size_t buf_size =
      compressor_.has_value()
        ? get_bytes_per_chunk(image_shape_, tile_shape_, max_bytes_per_chunk_)
        : get_bytes_per_tile(image_shape_, tile_shape_);

    for (auto plane = 0; plane < tile_planes; ++plane) {
        for (auto row = 0; row < tile_rows; ++row) {
            for (auto col = 0; col < tile_cols; ++col) {
                BaseEncoder* encoder;
                if (compressor_.has_value()) {
                    CHECK(encoder = new BloscEncoder(compressor_.value()));
                } else {
                    CHECK(encoder = new RawEncoder());
                }
>>>>>>> 1c42ff4b

    for (auto layer = 0; layer < multiscales.size(); ++layer) {
        auto multiscale = multiscales.at(layer);
        auto& image_shape = multiscale.image;
        auto& tile_shape = multiscale.tile;

        CHECK(tile_shape.dims.width > 0);
        size_t img_px_x = image_shape.dims.channels * image_shape.dims.width;
        size_t tile_cols =
          std::ceil((float)img_px_x / (float)tile_shape.dims.width);

        CHECK(tile_shape.dims.height > 0);
        size_t img_px_y = image_shape.dims.height;
        size_t tile_rows =
          std::ceil((float)img_px_y / (float)tile_shape.dims.height);

        CHECK(tile_shape.dims.planes > 0);
        size_t img_px_p = image_shape.dims.planes;
        size_t tile_planes =
          std::ceil((float)img_px_p / (float)tile_shape.dims.planes);

        TRACE("Allocating %llu writers for layer %d",
              tile_cols * tile_rows * tile_planes,
              layer);

        size_t buf_size =
          compressor_.has_value()
            ? get_bytes_per_chunk(image_shape, tile_shape, max_bytes_per_chunk_)
            : get_bytes_per_tile(image_shape, tile_shape);

        writers_.emplace(layer, std::vector<std::shared_ptr<ChunkWriter>>());
        for (auto plane = 0; plane < tile_planes; ++plane) {
            for (auto row = 0; row < tile_rows; ++row) {
                for (auto col = 0; col < tile_cols; ++col) {
                    BaseEncoder* encoder;
                    if (compressor_.has_value()) {
                        CHECK(encoder = new BloscEncoder(compressor_.value()));
                    } else {
                        CHECK(encoder = new RawEncoder());
                    }

                    encoder->allocate_buffer(buf_size);
                    encoder->set_bytes_per_pixel(
                      bytes_per_sample_type(image_shape_.type));
                    writers_.at(layer).push_back(
                      std::make_shared<ChunkWriter>(encoder,
                                                    image_shape,
                                                    tile_shape,
                                                    layer,
                                                    col,
                                                    row,
                                                    plane,
                                                    max_bytes_per_chunk_,
                                                    dimension_separator_,
                                                    data_dir_));
                }
            }
        }
    }
}

void
zarr::Zarr::start_threads_()
{
    for (auto& ctx : thread_pool_) {
        std::scoped_lock lock(ctx.mutex);
        ctx.zarr = this;
        ctx.should_stop = false;
        ctx.thread = std::thread(worker_thread, &ctx);
        ctx.cv.notify_one();
    }
}

void
zarr::Zarr::recover_threads_()
{
    for (auto& ctx : thread_pool_) {
        {
            std::scoped_lock lock(ctx.mutex);
            ctx.should_stop = true;
            ctx.cv.notify_one();
        }

        if (ctx.thread.joinable()) {
            ctx.thread.join();
        }
    }
}

/// \brief Check that the StorageProperties are valid.
/// \details Assumes either an empty or valid JSON metadata string and a
/// filename string that points to a writable directory. \param props Storage
/// properties for Zarr. \throw std::runtime_error if the parent of the Zarr
/// data directory is not an existing directory.
void
zarr::validate_props(const StorageProperties* props)
{
    EXPECT(props->filename.str, "Filename string is NULL.");
    EXPECT(props->filename.nbytes, "Filename string is zero size.");

    // check that JSON is correct (throw std::exception if not)
    validate_json(props->external_metadata_json.str,
                  props->external_metadata_json.nbytes);

    // check that the filename value points to a writable directory
    {

        auto path = as_path(*props);
        auto parent_path = path.parent_path().string();
        if (parent_path.empty())
            parent_path = ".";

        EXPECT(fs::is_directory(parent_path),
               "Expected \"%s\" to be a directory.",
               parent_path.c_str());
        validate_directory_is_writable(parent_path);
    }
}

/// \brief Get the filename from a StorageProperties as fs::path.
/// \param props StorageProperties for the Zarr Storage device.
/// \return fs::path representation of the Zarr data directory.
fs::path
zarr::as_path(const StorageProperties& props)
{
    return { props.filename.str,
             props.filename.str + props.filename.nbytes - 1 };
}

/// \brief Check that two ImageShapes are equivalent, i.e., that the data types
/// agree and the dimensions are equal.
/// \param lhs An ImageShape.
/// \param rhs Another ImageShape.
/// \throw std::runtime_error if the ImageShapes have different data types or
/// dimensions.
void
zarr::validate_image_shapes_equal(const ImageShape& lhs, const ImageShape& rhs)
{
    EXPECT(lhs.type == rhs.type,
           "Datatype mismatch! Expected: %s. Got: %s.",
           sample_type_to_string(lhs.type),
           sample_type_to_string(rhs.type));

    EXPECT(lhs.dims.channels == rhs.dims.channels &&
             lhs.dims.width == rhs.dims.width &&
             lhs.dims.height == rhs.dims.height,
           "Dimension mismatch! Expected: (%d, %d, %d). Got (%d, %d, "
           "%d)",
           lhs.dims.channels,
           lhs.dims.width,
           lhs.dims.height,
           rhs.dims.channels,
           rhs.dims.width,
           rhs.dims.height);
}

/// \brief Get the Zarr dtype for a given SampleType.
/// \param t An enumerated sample type.
/// \throw std::runtime_error if \par t is not a valid SampleType.
/// \return A representation of the SampleType \par t expected by a Zarr reader.
const char*
zarr::sample_type_to_dtype(SampleType t)
{
    static const char* table[] = { "<u1", "<u2", "<i1", "<i2",
                                   "<f4", "<u2", "<u2", "<u2" };
    if (t < countof(table)) {
        return table[t];
    } else {
        throw std::runtime_error("Invalid sample type.");
    }
}

/// \brief Get a string representation of the SampleType enum.
/// \param t An enumerated sample type.
/// \return A human-readable representation of the SampleType \par t.
const char*
zarr::sample_type_to_string(SampleType t) noexcept
{
    static const char* table[] = { "u8",  "u16", "i8",  "i16",
                                   "f32", "u16", "u16", "u16" };
    if (t < countof(table)) {
        return table[t];
    } else {
        return "unrecognized pixel type";
    }
}

/// \brief Get the number of bytes for a given SampleType.
/// \param t An enumerated sample type.
/// \return The number of bytes the SampleType \par t represents.
size_t
zarr::bytes_per_sample_type(SampleType t) noexcept
{
    static size_t table[] = { 1, 2, 1, 2, 4, 2, 2, 2 };
    if (t < countof(table)) {
        return table[t];
    } else {
        LOGE("Invalid sample type.");
        return 0;
    }
}

/// \brief Check that the JSON string is valid. (Valid can mean empty.)
/// \param str Putative JSON metadata string.
/// \param nbytes Size of the JSON metadata char array
void
zarr::validate_json(const char* str, size_t nbytes)
{
    // Empty strings are valid (no metadata is fine).
    if (nbytes <= 1 || nullptr == str) {
        return;
    }

    // Don't do full json validation here, but make sure it at least
    // begins and ends with '{' and '}'
    EXPECT(nbytes >= 3,
           "nbytes (%d) is too small. Expected a null-terminated json string.",
           (int)nbytes);
    EXPECT(str[nbytes - 1] == '\0', "String must be null-terminated");
    EXPECT(str[0] == '{', "json string must start with \'{\'");
    EXPECT(str[nbytes - 2] == '}', "json string must end with \'}\'");
}

/// \brief Check that the argument is a writable directory.
/// \param path The path to check.
/// \throw std::runtime_error if \par path is either not a directory or not
/// writable.
void
zarr::validate_directory_is_writable(const std::string& path)
{
    EXPECT(fs::is_directory(path),
           "Expected \"%s\" to be a directory.",
           path.c_str());

    const auto perms = fs::status(fs::path(path)).permissions();

    EXPECT((perms & (fs::perms::owner_write | fs::perms::group_write |
                     fs::perms::others_write)) != fs::perms::none,
           "Expected \"%s\" to have write permissions.",
           path.c_str());
}

/// \brief Compute the number of bytes in a frame, given an image shape.
/// \param image_shape Description of the image's shape.
/// \return The number of bytes to expect in a frame.
size_t
zarr::get_bytes_per_frame(const ImageShape& image_shape) noexcept
{
    return zarr::bytes_per_sample_type(image_shape.type) *
           image_shape.dims.channels * image_shape.dims.height *
           image_shape.dims.width * image_shape.dims.planes;
}

/// \brief Compute the number of bytes in a tile, given an image shape and a
///        tile shape.
/// \param image_shape Description of the image's shape.
/// \param tile_shape Description of the tile's shape.
/// \return The number of bytes to expect in a tile.
size_t
zarr::get_bytes_per_tile(const ImageShape& image_shape,
                         const TileShape& tile_shape) noexcept
{
    return zarr::bytes_per_sample_type(image_shape.type) *
           image_shape.dims.channels * tile_shape.height * tile_shape.width *
           tile_shape.planes;
}

size_t
zarr::get_tiles_per_chunk(const ImageShape& image_shape,
                          const TileShape& tile_shape,
                          size_t max_bytes_per_chunk) noexcept
{
    return (size_t)std::floor(
      (float)max_bytes_per_chunk /
      (float)get_bytes_per_tile(image_shape, tile_shape));
}

size_t
zarr::get_bytes_per_chunk(const ImageShape& image_shape,
                          const TileShape& tile_shape,
                          size_t max_bytes_per_chunk) noexcept
{
    return get_bytes_per_tile(image_shape, tile_shape) *
           get_tiles_per_chunk(image_shape, tile_shape, max_bytes_per_chunk);
}

/// \brief Write a string to a file.
/// @param path The path of the file to write.
/// @param str The string to write.
void
zarr::write_string(const std::string& path, const std::string& str)
{
    if (auto p = fs::path(path); !fs::exists(p.parent_path()))
        fs::create_directories(p.parent_path());

    struct file f = { 0 };
    auto is_ok = file_create(&f, path.c_str(), path.size());
    is_ok &= file_write(&f,                                  // file
                        0,                                   // offset
                        (uint8_t*)str.c_str(),               // cur
                        (uint8_t*)(str.c_str() + str.size()) // end
    );
    EXPECT(is_ok, "Write to \"%s\" failed.", path.c_str());
    TRACE("Wrote %d bytes to \"%s\".", str.size(), path.c_str());
    file_close(&f);
}

void
zarr::worker_thread(ThreadContext* ctx)
{
    using namespace std::chrono_literals;

    LOG("Worker thread starting.");
    CHECK(ctx);

    while (true) {
        std::unique_lock lock(ctx->mutex);
        ctx->cv.wait_for(lock, 5ms, [&] { return ctx->should_stop; });

        if (ctx->should_stop) {
            break;
        }

        if (auto job = ctx->zarr->pop_from_job_queue(); job.has_value()) {
            CHECK(job.value()());
        }
    }

    TRACE("Worker thread exiting.");
}

zarr::StorageInterface::StorageInterface()
  : Storage{
      .state = DeviceState_AwaitingConfiguration,
      .set = ::zarr_set,
      .get = ::zarr_get,
      .get_meta = ::zarr_get_meta,
      .start = ::zarr_start,
      .append = ::zarr_append,
      .stop = ::zarr_stop,
      .destroy = ::zarr_destroy,
      .reserve_image_shape = ::zarr_reserve_image_shape,
  }
{
}

extern "C" struct Storage*
zarr_init()
{
    try {
        return new zarr::Zarr();
    } catch (const std::exception& exc) {
        LOGE("Exception: %s\n", exc.what());
    } catch (...) {
        LOGE("Exception: (unknown)");
    }
    return nullptr;
}<|MERGE_RESOLUTION|>--- conflicted
+++ resolved
@@ -361,7 +361,6 @@
         auto frame =
           std::make_shared<TiledFrame>(cur, image_shape_, tile_shape_);
 
-<<<<<<< HEAD
         if (scaler_) {
             std::scoped_lock lock(job_queue_mutex_);
 
@@ -370,12 +369,6 @@
               [this, frame]() { return scaler_->scale_frame(frame); });
         } else {
             push_frame_to_writers(frame);
-=======
-        // push the new frame to our writers
-        for (auto& writer : writers_) {
-            job_queue_.emplace(
-              [frame, &writer]() { return writer->write_frame(*frame); });
->>>>>>> 1c42ff4b
         }
 
         ++frame_count_;
@@ -403,7 +396,6 @@
 
     for (auto& writer : writers_.at(frame->layer())) {
         job_queue_.emplace([&writer, frame]() {
-            std::scoped_lock writer_lock(writer->mutex());
             return writer->write_frame(*frame);
         });
     }
@@ -541,13 +533,8 @@
           {
             (uint64_t)frames_per_chunk,
             1,
-<<<<<<< HEAD
-            ts.dims.height,
-            ts.dims.width,
-=======
-            tile_shape_.height,
-            tile_shape_.width,
->>>>>>> 1c42ff4b
+            ts.height,
+            ts.width,
           } },
         { "dtype", sample_type_to_dtype(is.type) },
         { "fill_value", 0 },
@@ -666,7 +653,6 @@
 {
     writers_.clear();
 
-<<<<<<< HEAD
     std::vector<Multiscale> multiscales;
     if (scaler_) {
         multiscales = get_tile_shapes(image_shape_,
@@ -676,56 +662,26 @@
     } else {
         multiscales.emplace_back(image_shape_, tile_shape_);
     }
-=======
-    size_t img_px_x = image_shape_.dims.channels * image_shape_.dims.width;
-    CHECK(tile_shape_.width > 0);
-    size_t tile_cols = std::ceil((float)img_px_x / (float)tile_shape_.width);
-
-    size_t img_px_y = image_shape_.dims.height;
-    CHECK(tile_shape_.height > 0);
-    size_t tile_rows = std::ceil((float)img_px_y / (float)tile_shape_.height);
-
-    size_t img_px_p = image_shape_.dims.planes;
-    CHECK(tile_shape_.planes > 0);
-    size_t tile_planes = std::ceil((float)img_px_p / (float)tile_shape_.planes);
-
-    TRACE("Allocating %llu writers", tile_cols * tile_rows * tile_planes);
-
-    size_t buf_size =
-      compressor_.has_value()
-        ? get_bytes_per_chunk(image_shape_, tile_shape_, max_bytes_per_chunk_)
-        : get_bytes_per_tile(image_shape_, tile_shape_);
-
-    for (auto plane = 0; plane < tile_planes; ++plane) {
-        for (auto row = 0; row < tile_rows; ++row) {
-            for (auto col = 0; col < tile_cols; ++col) {
-                BaseEncoder* encoder;
-                if (compressor_.has_value()) {
-                    CHECK(encoder = new BloscEncoder(compressor_.value()));
-                } else {
-                    CHECK(encoder = new RawEncoder());
-                }
->>>>>>> 1c42ff4b
 
     for (auto layer = 0; layer < multiscales.size(); ++layer) {
         auto multiscale = multiscales.at(layer);
         auto& image_shape = multiscale.image;
         auto& tile_shape = multiscale.tile;
 
-        CHECK(tile_shape.dims.width > 0);
+        CHECK(tile_shape.width > 0);
         size_t img_px_x = image_shape.dims.channels * image_shape.dims.width;
         size_t tile_cols =
-          std::ceil((float)img_px_x / (float)tile_shape.dims.width);
-
-        CHECK(tile_shape.dims.height > 0);
-        size_t img_px_y = image_shape.dims.height;
-        size_t tile_rows =
-          std::ceil((float)img_px_y / (float)tile_shape.dims.height);
-
-        CHECK(tile_shape.dims.planes > 0);
-        size_t img_px_p = image_shape.dims.planes;
-        size_t tile_planes =
-          std::ceil((float)img_px_p / (float)tile_shape.dims.planes);
+          std::ceil((float)img_px_x / (float)tile_shape.width);
+
+    size_t img_px_y = image_shape_.dims.height;
+    CHECK(tile_shape_.height > 0);
+    size_t tile_rows =
+      std::ceil((float)img_px_y / (float)tile_shape_.height);
+
+    size_t img_px_p = image_shape_.dims.planes;
+    CHECK(tile_shape_.planes > 0);
+    size_t tile_planes =
+      std::ceil((float)img_px_p / (float)tile_shape_.planes);
 
         TRACE("Allocating %llu writers for layer %d",
               tile_cols * tile_rows * tile_planes,
