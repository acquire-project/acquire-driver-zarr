#include "zarrv2.writer.hh"
#include "sink.creator.hh"
#include "zarr.hh"

#include <cmath>
#include <latch>
#include <stdexcept>

namespace zarr = acquire::sink::zarr;

zarr::ZarrV2Writer::ZarrV2Writer(
  const WriterConfig& config,
  std::shared_ptr<common::ThreadPool> thread_pool)
  : Writer(config, thread_pool)
{
}

bool
zarr::ZarrV2Writer::flush_impl_()
{
    // create chunk files
    CHECK(sinks_.empty());
    const std::string data_root =
      (fs::path(data_root_) / std::to_string(append_chunk_index_)).string();

    {
<<<<<<< HEAD
        SinkCreator creator(thread_pool_, connection_pool_);
        if (!creator.create_chunk_sinks(
              data_root, config_.dimensions, sinks_)) {
=======
        SinkCreator creator(thread_pool_);
        if (!creator.make_data_sinks(data_root,
                                     config_.dimensions,
                                     common::chunks_along_dimension,
                                     sinks_)) {
>>>>>>> 4fcda842
            return false;
        }
    }

    CHECK(sinks_.size() == chunk_buffers_.size());

    std::latch latch(chunk_buffers_.size());
    {
        std::scoped_lock lock(buffers_mutex_);
        for (auto i = 0; i < sinks_.size(); ++i) {
            auto& chunk = chunk_buffers_.at(i);
            thread_pool_->push_to_job_queue(
              std::move([&sink = sinks_.at(i),
                         data = chunk.data(),
                         size = chunk.size(),
                         &latch](std::string& err) -> bool {
                  bool success = false;
                  try {
                      CHECK(sink->write(0, data, size));
                      success = true;
                  } catch (const std::exception& exc) {
                      err = "Failed to write chunk: " + std::string(exc.what());
                  } catch (...) {
                      err = "Failed to write chunk: (unknown)";
                  }

                  latch.count_down();
                  return success;
              }));
        }
    }

    // wait for all threads to finish
    latch.wait();

    return true;
}

bool
zarr::ZarrV2Writer::should_rollover_() const
{
    return true;
}

#ifndef NO_UNIT_TESTS
#ifdef _WIN32
#define acquire_export __declspec(dllexport)
#else
#define acquire_export
#endif

namespace common = zarr::common;

extern "C"
{
    acquire_export int unit_test__zarrv2_writer__write_even()
    {
        const fs::path base_dir = fs::temp_directory_path() / "acquire";
        struct VideoFrame* frame = nullptr;
        int retval = 0;

        try {
            auto thread_pool = std::make_shared<common::ThreadPool>(
              std::thread::hardware_concurrency(),
              [](const std::string& err) { LOGE("Error: %s\n", err.c_str()); });

            std::vector<zarr::Dimension> dims;
            dims.emplace_back("x", DimensionType_Space, 64, 16, 0); // 4 chunks
            dims.emplace_back("y", DimensionType_Space, 48, 16, 0); // 3 chunks
            dims.emplace_back("z", DimensionType_Space, 6, 2, 0);   // 3 chunks
            dims.emplace_back("c", DimensionType_Channel, 8, 4, 0); // 2 chunks
            dims.emplace_back(
              "t", DimensionType_Time, 0, 5, 0); // 5 timepoints / chunk

            ImageShape shape {
                .dims = {
                  .width = 64,
                  .height = 48,
                },
                .strides = {
                  .channels = 1,
                  .width = 1,
                  .height = 64,
                  .planes = 64 * 48
                },
                .type = SampleType_u16,
            };

            zarr::WriterConfig config = {
                .image_shape = shape,
                .dimensions = dims,
                .data_root = base_dir.string(),
                .compression_params = std::nullopt,
            };

            zarr::ZarrV2Writer writer(config, thread_pool);

            const size_t frame_size = 64 * 48 * 2;

            frame = (VideoFrame*)malloc(sizeof(VideoFrame) + frame_size);
            frame->bytes_of_frame =
              common::align_up(sizeof(VideoFrame) + frame_size, 8);
            frame->shape = shape;
            memset(frame->data, 0, frame_size);

            for (auto i = 0; i < 6 * 8 * 5 * 2; ++i) { // 2 time points
                frame->frame_id = i;
                CHECK(writer.write(frame));
            }
            writer.finalize();

            const auto expected_file_size = 16 * // x
                                            16 * // y
                                            2 *  // z
                                            4 *  // c
                                            5 *  // t
                                            2;   // bytes per pixel

            CHECK(fs::is_directory(base_dir));
            for (auto t = 0; t < 2; ++t) {
                const auto t_dir = base_dir / std::to_string(t);
                CHECK(fs::is_directory(t_dir));

                for (auto c = 0; c < 2; ++c) {
                    const auto c_dir = t_dir / std::to_string(c);
                    CHECK(fs::is_directory(c_dir));

                    for (auto z = 0; z < 3; ++z) {
                        const auto z_dir = c_dir / std::to_string(z);
                        CHECK(fs::is_directory(z_dir));

                        for (auto y = 0; y < 3; ++y) {
                            const auto y_dir = z_dir / std::to_string(y);
                            CHECK(fs::is_directory(y_dir));

                            for (auto x = 0; x < 4; ++x) {
                                const auto x_file = y_dir / std::to_string(x);
                                CHECK(fs::is_regular_file(x_file));
                                const auto file_size = fs::file_size(x_file);
                                CHECK(file_size == expected_file_size);
                            }

                            CHECK(!fs::is_regular_file(y_dir / "4"));
                        }

                        CHECK(!fs::is_directory(z_dir / "3"));
                    }

                    CHECK(!fs::is_directory(c_dir / "3"));
                }

                CHECK(!fs::is_directory(t_dir / "2"));
            }

            CHECK(!fs::is_directory(base_dir / "2"));

            retval = 1;
        } catch (const std::exception& exc) {
            LOGE("Exception: %s\n", exc.what());
        } catch (...) {
            LOGE("Exception: (unknown)");
        }

        // cleanup
        if (fs::exists(base_dir)) {
            fs::remove_all(base_dir);
        }
        if (frame) {
            free(frame);
        }
        return retval;
    }

    acquire_export int unit_test__zarrv2_writer__write_ragged_append_dim()
    {
        const fs::path base_dir = fs::temp_directory_path() / "acquire";
        struct VideoFrame* frame = nullptr;
        int retval = 0;

        try {
            auto thread_pool = std::make_shared<common::ThreadPool>(
              std::thread::hardware_concurrency(),
              [](const std::string& err) { LOGE("Error: %s", err.c_str()); });

            ImageShape shape {
                .dims = {
                  .width = 64,
                  .height = 48,
                },
                .strides = {
                  .channels = 1,
                  .width = 1,
                  .height = 64,
                  .planes = 64 * 48
                },
                .type = SampleType_u8,
            };

            std::vector<zarr::Dimension> dims;
            dims.emplace_back("x", DimensionType_Space, 64, 16, 0); // 4 chunks
            dims.emplace_back("y", DimensionType_Space, 48, 16, 0); // 3 chunks
            dims.emplace_back(
              "z", DimensionType_Space, 5, 2, 0); // 3 chunks, ragged

            zarr::WriterConfig config = {
                .image_shape = shape,
                .dimensions = dims,
                .data_root = base_dir.string(),
                .compression_params = std::nullopt,
            };

            zarr::ZarrV2Writer writer(config, thread_pool);

            frame = (VideoFrame*)malloc(sizeof(VideoFrame) + 64 * 48);
            frame->bytes_of_frame =
              common::align_up(sizeof(VideoFrame) + 64 * 48, 8);
            frame->shape = shape;
            memset(frame->data, 0, 64 * 48);

            for (auto i = 0; i < 5; ++i) { // z dimension is ragged
                frame->frame_id = i;
                CHECK(writer.write(frame));
            }
            writer.finalize();

            const auto expected_file_size = 16 * // x
                                            16 * // y
                                            2;   // z

            CHECK(fs::is_directory(base_dir));
            for (auto z = 0; z < 3; ++z) {
                const auto z_dir = base_dir / std::to_string(z);
                CHECK(fs::is_directory(z_dir));

                for (auto y = 0; y < 3; ++y) {
                    const auto y_dir = z_dir / std::to_string(y);
                    CHECK(fs::is_directory(y_dir));

                    for (auto x = 0; x < 4; ++x) {
                        const auto x_file = y_dir / std::to_string(x);
                        CHECK(fs::is_regular_file(x_file));
                        const auto file_size = fs::file_size(x_file);
                        CHECK(file_size == expected_file_size);
                    }

                    CHECK(!fs::is_regular_file(y_dir / "4"));
                }

                CHECK(!fs::is_directory(z_dir / "3"));
            }

            CHECK(!fs::is_directory(base_dir / "3"));

            retval = 1;
        } catch (const std::exception& exc) {
            LOGE("Exception: %s\n", exc.what());
        } catch (...) {
            LOGE("Exception: (unknown)");
        }

        // cleanup
        if (fs::exists(base_dir)) {
            fs::remove_all(base_dir);
        }
        if (frame) {
            free(frame);
        }
        return retval;
    }

    acquire_export int unit_test__zarrv2_writer__write_ragged_internal_dim()
    {
        const fs::path base_dir = fs::temp_directory_path() / "acquire";
        struct VideoFrame* frame = nullptr;
        int retval = 0;

        try {
            auto thread_pool = std::make_shared<common::ThreadPool>(
              std::thread::hardware_concurrency(),
              [](const std::string& err) { LOGE("Error: %s", err.c_str()); });

            ImageShape shape {
                .dims = {
                  .width = 64,
                  .height = 48,
                },
                .strides = {
                  .channels = 1,
                  .width = 1,
                  .height = 64,
                  .planes = 64 * 48
                },
                .type = SampleType_u8,
            };

            std::vector<zarr::Dimension> dims;
            dims.emplace_back("x", DimensionType_Space, 64, 16, 0); // 4 chunks
            dims.emplace_back("y", DimensionType_Space, 48, 16, 0); // 3 chunks
            dims.emplace_back(
              "z", DimensionType_Space, 5, 2, 0); // 3 chunks, ragged
            dims.emplace_back(
              "t", DimensionType_Time, 0, 5, 0); // 5 timepoints / chunk

            zarr::WriterConfig config = {
                .image_shape = shape,
                .dimensions = dims,
                .data_root = base_dir.string(),
                .compression_params = std::nullopt,
            };

            zarr::ZarrV2Writer writer(config, thread_pool);

            frame = (VideoFrame*)malloc(sizeof(VideoFrame) + 64 * 48);
            frame->bytes_of_frame =
              common::align_up(sizeof(VideoFrame) + 64 * 48, 8);
            frame->shape = shape;
            memset(frame->data, 0, 64 * 48);

            for (auto i = 0; i < 2 * 5; ++i) { // 5 time points
                frame->frame_id = i;
                CHECK(writer.write(frame));
            }
            writer.finalize();

            const auto expected_file_size = 16 * // x
                                            16 * // y
                                            2 *  // z
                                            5;   // t

            CHECK(fs::is_directory(base_dir));
            for (auto t = 0; t < 1; ++t) {
                const auto t_dir = base_dir / std::to_string(t);
                CHECK(fs::is_directory(t_dir));

                for (auto z = 0; z < 3; ++z) {
                    const auto z_dir = t_dir / std::to_string(z);
                    CHECK(fs::is_directory(z_dir));

                    for (auto y = 0; y < 3; ++y) {
                        const auto y_dir = z_dir / std::to_string(y);
                        CHECK(fs::is_directory(y_dir));

                        for (auto x = 0; x < 4; ++x) {
                            const auto x_file =
                              base_dir / std::to_string(t) / std::to_string(z) /
                              std::to_string(y) / std::to_string(x);
                            CHECK(fs::is_regular_file(x_file));
                            const auto file_size = fs::file_size(x_file);
                            CHECK(file_size == expected_file_size);
                        }

                        CHECK(!fs::is_regular_file(y_dir / "4"));
                    }

                    CHECK(!fs::is_directory(z_dir / "3"));
                }

                CHECK(!fs::is_directory(t_dir / "3"));
            }
            CHECK(!fs::is_directory(base_dir / "1"));

            retval = 1;
        } catch (const std::exception& exc) {
            LOGE("Exception: %s\n", exc.what());
        } catch (...) {
            LOGE("Exception: (unknown)");
        }

        // cleanup
        if (fs::exists(base_dir)) {
            fs::remove_all(base_dir);
        }
        if (frame) {
            free(frame);
        }
        return retval;
    }
}
#endif<|MERGE_RESOLUTION|>--- conflicted
+++ resolved
@@ -24,17 +24,11 @@
       (fs::path(data_root_) / std::to_string(append_chunk_index_)).string();
 
     {
-<<<<<<< HEAD
         SinkCreator creator(thread_pool_, connection_pool_);
-        if (!creator.create_chunk_sinks(
-              data_root, config_.dimensions, sinks_)) {
-=======
-        SinkCreator creator(thread_pool_);
         if (!creator.make_data_sinks(data_root,
                                      config_.dimensions,
                                      common::chunks_along_dimension,
                                      sinks_)) {
->>>>>>> 4fcda842
             return false;
         }
     }
