--- conflicted
+++ resolved
@@ -1,9 +1,6 @@
 #include "file.sink.hh"
-<<<<<<< HEAD
 #include "platform.h"
 #include "common/utilities.hh"
-=======
->>>>>>> 4fcda842
 
 #include <latch>
 
