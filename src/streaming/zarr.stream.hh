--- conflicted
+++ resolved
@@ -8,34 +8,6 @@
 #include <memory>  // unique_ptr
 #include <optional>
 
-<<<<<<< HEAD
-struct ZarrDimension_s
-{
-  public:
-    ZarrDimension_s(std::string_view name,
-                    ZarrDimensionType type,
-                    uint32_t array_size_px,
-                    uint32_t chunk_size_px,
-                    uint32_t shard_size_chunks)
-      : name(name)
-      , type(type)
-      , array_size_px(array_size_px)
-      , chunk_size_px(chunk_size_px)
-      , shard_size_chunks(shard_size_chunks)
-    {
-    }
-
-    std::string name;       /* Name of the dimension */
-    ZarrDimensionType type; /* Type of dimension */
-
-    uint32_t array_size_px;     /* Size of the array along this dimension */
-    uint32_t chunk_size_px;     /* Size of a chunk along this dimension */
-    uint32_t shard_size_chunks; /* Number of chunks in a shard along this
-                                 * dimension */
-};
-
-=======
->>>>>>> f342aeb7
 struct ZarrStream_s
 {
   public:
