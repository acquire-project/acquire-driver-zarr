--- conflicted
+++ resolved
@@ -15,12 +15,7 @@
 struct ZarrStream_s
 {
   public:
-<<<<<<< HEAD
     explicit ZarrStream_s(struct ZarrStreamSettings_s* settings);
-    ~ZarrStream_s();
-=======
-    ZarrStream_s(struct ZarrStreamSettings_s* settings);
->>>>>>> 0de4b6f7
 
     /**
      * @brief Append data to the stream.
