set(tgt acquire-zarr)

add_library(${tgt}
        macros.hh
        acquire.zarr.cpp
        zarr.dimension.hh
        zarr.dimension.cpp
        zarr.stream.hh
        zarr.stream.cpp
        zarr.common.hh
        zarr.common.cpp
        blosc.compression.params.hh
        blosc.compression.params.cpp
        thread.pool.hh
        thread.pool.cpp
        s3.connection.hh
        s3.connection.cpp
        sink.hh
<<<<<<< HEAD
=======
        sink.cpp
>>>>>>> c9746e1e
        file.sink.hh
        file.sink.cpp
        s3.sink.hh
        s3.sink.cpp
        sink.creator.hh
        sink.creator.cpp
<<<<<<< HEAD
        array.writer.hh
        array.writer.cpp
        zarrv2.array.writer.hh
        zarrv2.array.writer.cpp
=======
>>>>>>> c9746e1e
)

target_include_directories(${tgt}
        PUBLIC
        $<BUILD_INTERFACE:${CMAKE_SOURCE_DIR}/include>
        PRIVATE
        $<BUILD_INTERFACE:${CMAKE_CURRENT_SOURCE_DIR}>
        $<BUILD_INTERFACE:${CMAKE_SOURCE_DIR}/src/logger>
)

target_link_libraries(${tgt} PRIVATE
        acquire-logger
        blosc_static
        miniocpp::miniocpp
)

target_compile_definitions(${tgt} PRIVATE
        "ACQUIRE_ZARR_API_VERSION=\"0.0.1\""
)

set_target_properties(${tgt} PROPERTIES
        MSVC_RUNTIME_LIBRARY "MultiThreaded$<$<CONFIG:Debug>:Debug>"
)

install(TARGETS ${tgt}
        LIBRARY DESTINATION lib
        ARCHIVE DESTINATION lib
)

# Install public header files
install(DIRECTORY ${CMAKE_SOURCE_DIR}/include/
        DESTINATION include
)<|MERGE_RESOLUTION|>--- conflicted
+++ resolved
@@ -16,23 +16,17 @@
         s3.connection.hh
         s3.connection.cpp
         sink.hh
-<<<<<<< HEAD
-=======
         sink.cpp
->>>>>>> c9746e1e
         file.sink.hh
         file.sink.cpp
         s3.sink.hh
         s3.sink.cpp
         sink.creator.hh
         sink.creator.cpp
-<<<<<<< HEAD
         array.writer.hh
         array.writer.cpp
         zarrv2.array.writer.hh
         zarrv2.array.writer.cpp
-=======
->>>>>>> c9746e1e
 )
 
 target_include_directories(${tgt}
