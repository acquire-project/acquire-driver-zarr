#include "chunk.writer.hh"

#include <algorithm>
#include <filesystem>
#include <mutex>
#include <string>

#include "device/props/components.h"
#include "platform.h"

/// Check that a==b
/// example: `ASSERT_EQ(int,"%d",42,meaning_of_life())`
#define ASSERT_EQ(T, fmt, a, b)                                                \
    do {                                                                       \
        T a_ = (T)(a);                                                         \
        T b_ = (T)(b);                                                         \
        EXPECT(a_ == b_, "Expected %s==%s but " fmt "!=" fmt, #a, #b, a_, b_); \
    } while (0)

namespace fs = std::filesystem;
namespace zarr = acquire::sink::zarr;

namespace {
size_t
bytes_of_type(const SampleType& type) noexcept
{
    if (type >= SampleTypeCount)
        return 0;

    static size_t table[SampleTypeCount]; // = { 1, 2, 1, 2, 4, 2, 2, 2 };
#define XXX(s, b) table[(s)] = (b)
    XXX(SampleType_u8, 1);
    XXX(SampleType_u16, 2);
    XXX(SampleType_i8, 1);
    XXX(SampleType_i16, 2);
    XXX(SampleType_f32, 4);
    XXX(SampleType_u10, 2);
    XXX(SampleType_u12, 2);
    XXX(SampleType_u14, 2);
#undef XXX
    return table[type];
}

size_t
bytes_per_tile(const ImageShape& image, const zarr::TileShape& tile)
{
    return bytes_of_type(image.type) * image.dims.channels * tile.width *
           tile.height * tile.planes;
}
} // ::{anonymous}

namespace acquire::sink::zarr {
BloscCompressor::BloscCompressor()
  : clevel_{ 1 }
  , shuffle_{ 1 }
{
}

BloscCompressor::BloscCompressor(const std::string& codec_id,
                                 int clevel,
                                 int shuffle)
  : codec_id_{ codec_id }
  , clevel_{ clevel }
  , shuffle_{ shuffle }
{
}

ChunkWriter::ChunkWriter(BaseEncoder* encoder,
                         const ImageShape& image_shape,
                         const TileShape& tile_shape,
                         uint32_t layer,
                         uint32_t tile_col,
                         uint32_t tile_row,
                         uint32_t tile_plane,
                         uint64_t max_bytes_per_chunk,
                         char dimension_separator,
                         const std::string& base_directory)
  : encoder_{ encoder }
  , bytes_per_chunk_{ 0 }
  , tiles_per_chunk_{ 0 }
  , bytes_written_{ 0 }
  , current_chunk_{ 0 }
  , dimension_separator_{ dimension_separator }
  , base_dir_{ base_directory }
<<<<<<< HEAD
  , current_file_{ nullptr }
  , layer_{ layer }
  , tile_col{ tile_col }
  , tile_row{ tile_row }
  , tile_plane{ tile_plane }
=======
  , current_file_{}
  , tile_col_{ tile_col }
  , tile_row_{ tile_row }
  , tile_plane_{ tile_plane }
>>>>>>> 1c42ff4b
  , image_shape_{ image_shape }
  , tile_shape_{ tile_shape }
{
    CHECK(encoder_);
    const auto bpt = (float)::bytes_per_tile(image_shape_, tile_shape_);
    EXPECT(bpt > 0, "Computed zero bytes per tile.", bpt);

    tiles_per_chunk_ = std::floor((float)max_bytes_per_chunk / bpt);
    EXPECT(tiles_per_chunk_ > 0,
           "Given %lu bytes per chunk, %lu bytes per tile.",
           max_bytes_per_chunk,
           ::bytes_of_type(image_shape.type));

    // this is guaranteed to be positive
    bytes_per_chunk_ = tiles_per_chunk_ * (size_t)bpt;

    EXPECT('.' == dimension_separator || '/' == dimension_separator,
           "Expecting either '.' or '/' for dimension separator, got '%c'.",
           dimension_separator);
}

ChunkWriter::~ChunkWriter()
{
    close_current_file();
    delete encoder_;
}

bool
ChunkWriter::write_frame(const TiledFrame& frame)
{
    std::scoped_lock lock(mutex_);
    const size_t bpt = ::bytes_per_tile(image_shape_, tile_shape_);
    if (buffer_.size() < bpt)
        buffer_.resize(bpt);

    uint8_t* data = buffer_.data();
    size_t nbytes =
      frame.copy_tile(data, bpt, tile_col_, tile_row_, tile_plane_);

    nbytes = write(data, data + nbytes);

    return nbytes == bpt;
}

const ImageShape&
ChunkWriter::image_shape() const noexcept
{
    return image_shape_;
}

const TileShape&
ChunkWriter::tile_shape() const noexcept
{
    return tile_shape_;
}

size_t
ChunkWriter::write(const uint8_t* beg, const uint8_t* end)
{
    const size_t bytes_in = (uint8_t*)end - (uint8_t*)beg;
    if (0 == bytes_in)
        return 0;

    if (!current_file_.has_value())
        open_chunk_file();

    size_t bytes_out = 0;
    auto* cur = (uint8_t*)beg;

    // we should never see this, but if the number of bytes brings us past
    // the chunk boundary, we need to rollover
    const size_t bytes_of_this_chunk = bytes_written_ % bytes_per_chunk_;
    if (bytes_in + bytes_of_this_chunk > bytes_per_chunk_) {
        const size_t bytes_remaining = bytes_per_chunk_ - bytes_of_this_chunk;

        bytes_out = encoder_->write(beg, beg + bytes_remaining);
        bytes_written_ += bytes_out;
        if (bytes_out && bytes_written_ % bytes_per_chunk_ == 0)
            rollover();

        cur += bytes_out;
    }

    if (auto b = encoder_->write(cur, end); b > 0) {
        bytes_written_ += b;
        bytes_out += b;

        if (bytes_written_ % bytes_per_chunk_ == 0)
            rollover();
    }

    return bytes_out;
}

void
ChunkWriter::open_chunk_file()
{
    char file_path[512];
    snprintf(file_path,
             sizeof(file_path) - 1,
             "%d%c%d%c%d%c%d%c%d",
             layer_,
             dimension_separator_,
             current_chunk_,
             dimension_separator_,
             tile_plane_,
             dimension_separator_,
             tile_row_,
             dimension_separator_,
             tile_col_);

    std::string path = (fs::path(base_dir_) / file_path).string();
    auto parent_path = fs::path(path).parent_path();

    if (!fs::is_directory(parent_path))
        fs::create_directories(parent_path);

    current_file_ = file{};
    CHECK(file_create(&current_file_.value(), path.c_str(), path.size()));

    encoder_->set_file(&current_file_.value());
}

void
ChunkWriter::close_current_file()
{
    if (!current_file_.has_value())
        return;

    const size_t tiles_written =
      bytes_written_ / bytes_per_tile(image_shape_, tile_shape_);

    if (tiles_written > tiles_per_chunk_ &&
        tiles_written % tiles_per_chunk_ > 0)
        finalize_chunk();

    encoder_->flush();

    file_close(&current_file_.value());
    current_file_.reset();

    encoder_->set_file(nullptr);
}

void
ChunkWriter::finalize_chunk()
{
    size_t bytes_remaining =
      bytes_per_chunk_ - (bytes_written_ % bytes_per_chunk_);
    std::vector<uint8_t> zeros(bytes_remaining);
    std::fill(zeros.begin(), zeros.end(), 0);

    bytes_written_ +=
      encoder_->write(zeros.data(), zeros.data() + bytes_remaining);
}

void
ChunkWriter::rollover()
{
    TRACE("Rolling over");
    close_current_file();
    ++current_chunk_;
}
} // namespace acquire::sink::zarr<|MERGE_RESOLUTION|>--- conflicted
+++ resolved
@@ -82,18 +82,11 @@
   , current_chunk_{ 0 }
   , dimension_separator_{ dimension_separator }
   , base_dir_{ base_directory }
-<<<<<<< HEAD
-  , current_file_{ nullptr }
+  , current_file_{}
   , layer_{ layer }
-  , tile_col{ tile_col }
-  , tile_row{ tile_row }
-  , tile_plane{ tile_plane }
-=======
-  , current_file_{}
   , tile_col_{ tile_col }
   , tile_row_{ tile_row }
   , tile_plane_{ tile_plane }
->>>>>>> 1c42ff4b
   , image_shape_{ image_shape }
   , tile_shape_{ tile_shape }
 {
