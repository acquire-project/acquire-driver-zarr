--- conflicted
+++ resolved
@@ -1,5 +1,7 @@
-<<<<<<< HEAD
+####### Acquire Zarr Streaming Library #######
+
 set(tgt acquire-zarr)
+
 add_library(${tgt} STATIC
         include/zarr.h
         internal/logger.hh
@@ -38,71 +40,14 @@
         $<BUILD_INTERFACE:${CMAKE_CURRENT_SOURCE_DIR}/internal>
 )
 
-target_link_libraries(${tgt} PRIVATE
-=======
-####### Acquire Zarr Streaming Library #######
-
-set(tgt acquire-zarr)
-
-add_library(${tgt} STATIC
-        include/zarr.h
+target_include_directories(${tgt-driver} PRIVATE
+        $<BUILD_INTERFACE:${CMAKE_SOURCE_DIR}/src>
 )
 
-####### Acquire Zarr Driver #######
-
-if (NOT TARGET acquire-core-logger)
-    add_subdirectory(../acquire-common/acquire-core-libs ${CMAKE_CURRENT_BINARY_DIR}/acquire-core-libs)
-endif ()
-
-set(tgt-driver acquire-driver-zarr)
-add_library(${tgt-driver} MODULE
-        common/dimension.hh
-        common/dimension.cpp
-        common/thread.pool.hh
-        common/thread.pool.cpp
-        common/s3.connection.hh
-        common/s3.connection.cpp
-        common/utilities.hh
-        common/utilities.cpp
-        writers/sink.hh
-        writers/sink.creator.hh
-        writers/sink.creator.cpp
-        writers/file.sink.hh
-        writers/file.sink.cpp
-        writers/s3.sink.hh
-        writers/s3.sink.cpp
-        writers/array.writer.hh
-        writers/array.writer.cpp
-        writers/zarrv2.array.writer.hh
-        writers/zarrv2.array.writer.cpp
-        writers/zarrv3.array.writer.hh
-        writers/zarrv3.array.writer.cpp
-        writers/blosc.compressor.hh
-        writers/blosc.compressor.cpp
-        zarr.hh
-        zarr.cpp
-        zarr.v2.hh
-        zarr.v2.cpp
-        zarr.v3.hh
-        zarr.v3.cpp
-        zarr.driver.c
-)
-
-target_include_directories(${tgt-driver} PRIVATE
-  $<BUILD_INTERFACE:${CMAKE_SOURCE_DIR}/src>
-)
-
-target_enable_simd(${tgt-driver})
-target_link_libraries(${tgt-driver} PRIVATE
-        acquire-core-logger
-        acquire-core-platform
-        acquire-device-kit
-        acquire-device-properties
->>>>>>> e5afc9d9
+target_link_libraries(${tgt} PRIVATE
         blosc_static
         miniocpp::miniocpp
 )
-<<<<<<< HEAD
 
 set_target_properties(${tgt} PROPERTIES
         MSVC_RUNTIME_LIBRARY "MultiThreaded$<$<CONFIG:Debug>:Debug>"
@@ -119,14 +64,18 @@
         FILES_MATCHING PATTERN "*.h"
 )
 
+####### Acquire Zarr Driver #######
+
 #if (NOT TARGET acquire-core-logger)
 #    add_subdirectory(../acquire-common/acquire-core-libs ${CMAKE_CURRENT_BINARY_DIR}/acquire-core-libs)
 #endif ()
-
+#
 #set(tgt-driver acquire-driver-zarr)
 #add_library(${tgt-driver} MODULE
 #        common/dimension.hh
 #        common/dimension.cpp
+#        common/thread.pool.hh
+#        common/thread.pool.cpp
 #        common/s3.connection.hh
 #        common/s3.connection.cpp
 #        common/utilities.hh
@@ -146,17 +95,13 @@
 #        writers/zarrv3.array.writer.cpp
 #        writers/blosc.compressor.hh
 #        writers/blosc.compressor.cpp
-#        driver/zarr.hh
-#        driver/zarr.cpp
-#        driver/zarr.v2.hh
-#        driver/zarr.v2.cpp
-#        driver/zarr.v3.hh
-#        driver/zarr.v3.cpp
-#        driver/zarr.driver.c
-#)
-#
-#target_include_directories(${tgt-driver} PRIVATE
-#        $<BUILD_INTERFACE:${CMAKE_SOURCE_DIR}/src>
+#        zarr.hh
+#        zarr.cpp
+#        zarr.v2.hh
+#        zarr.v2.cpp
+#        zarr.v3.hh
+#        zarr.v3.cpp
+#        zarr.driver.c
 #)
 #
 #target_enable_simd(${tgt-driver})
@@ -169,12 +114,8 @@
 #        nlohmann_json::nlohmann_json
 #        miniocpp::miniocpp
 #)
+#set_target_properties(${tgt-driver} PROPERTIES
+#        MSVC_RUNTIME_LIBRARY "MultiThreaded$<$<CONFIG:Debug>:Debug>"
+#)
 #
-#install(TARGETS ${tgt-driver} LIBRARY DESTINATION lib)
-=======
-set_target_properties(${tgt-driver} PROPERTIES
-        MSVC_RUNTIME_LIBRARY "MultiThreaded$<$<CONFIG:Debug>:Debug>"
-)
-
-install(TARGETS ${tgt-driver} LIBRARY DESTINATION lib)
->>>>>>> e5afc9d9
+#install(TARGETS ${tgt-driver} LIBRARY DESTINATION lib)