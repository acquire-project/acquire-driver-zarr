--- conflicted
+++ resolved
@@ -1,76 +1,14 @@
-<<<<<<< HEAD
-option(BUILD_ACQUIRE_DRIVER_ZARR ON)
-=======
 if (NOT TARGET acquire-core-logger)
     add_subdirectory(${CMAKE_SOURCE_DIR}/acquire-common/acquire-core-libs ${CMAKE_CURRENT_BINARY_DIR}/acquire-core-libs)
 endif ()
->>>>>>> 3308b1c4
 
 set(tgt acquire-driver-zarr)
 add_library(${tgt} MODULE
-        common/dimension.hh
-        common/dimension.cpp
-        common/thread.pool.hh
-        common/thread.pool.cpp
-        common/s3.connection.hh
-        common/s3.connection.cpp
-        common/utilities.hh
-        common/utilities.cpp
-        writers/sink.hh
-        writers/sink.creator.hh
-        writers/sink.creator.cpp
-        writers/file.sink.hh
-        writers/file.sink.cpp
-        writers/s3.sink.hh
-        writers/s3.sink.cpp
-        writers/array.writer.hh
-        writers/array.writer.cpp
-        writers/zarrv2.array.writer.hh
-        writers/zarrv2.array.writer.cpp
-        writers/zarrv3.array.writer.hh
-        writers/zarrv3.array.writer.cpp
-        writers/blosc.compressor.hh
-        writers/blosc.compressor.cpp
-        zarr.hh
-        zarr.cpp
-        zarr.v2.hh
-        zarr.v2.cpp
-        zarr.v3.hh
-        zarr.v3.cpp
+        zarr.storage.hh
+        zarr.storage.cpp
         zarr.driver.c
 )
 
-<<<<<<< HEAD
-    set(tgt acquire-driver-zarr)
-    add_library(${tgt} MODULE
-            zarr.storage.hh
-            zarr.storage.cpp
-            zarr.driver.c
-    )
-
-    target_include_directories(${tgt} PRIVATE
-            $<BUILD_INTERFACE:${CMAKE_SOURCE_DIR}/src>
-    )
-
-    target_enable_simd(${tgt})
-    target_link_libraries(${tgt} PRIVATE
-            acquire-core-logger
-            acquire-core-platform
-            acquire-device-kit
-            acquire-device-properties
-            acquire-zarr
-            blosc_static
-            nlohmann_json::nlohmann_json
-            miniocpp::miniocpp
-    )
-
-    set_target_properties(${tgt} PROPERTIES
-            MSVC_RUNTIME_LIBRARY "MultiThreaded$<$<CONFIG:Debug>:Debug>"
-    )
-
-    install(TARGETS ${tgt} LIBRARY DESTINATION lib)
-endif ()
-=======
 target_include_directories(${tgt} PRIVATE
         $<BUILD_INTERFACE:${CMAKE_CURRENT_SOURCE_DIR}>
 )
@@ -81,13 +19,14 @@
         acquire-core-platform
         acquire-device-kit
         acquire-device-properties
+        acquire-zarr
         blosc_static
         nlohmann_json::nlohmann_json
         miniocpp::miniocpp
 )
+
 set_target_properties(${tgt} PROPERTIES
         MSVC_RUNTIME_LIBRARY "MultiThreaded$<$<CONFIG:Debug>:Debug>"
 )
 
-install(TARGETS ${tgt} LIBRARY DESTINATION lib)
->>>>>>> 3308b1c4
+install(TARGETS ${tgt} LIBRARY DESTINATION lib)