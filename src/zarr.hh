#ifndef H_ACQUIRE_STORAGE_ZARR_V0
#define H_ACQUIRE_STORAGE_ZARR_V0

#include "device/kit/storage.h"
#include "platform.h"
#include "logger.h"

#include "prelude.h"
#include "chunk.writer.hh"
#include "frame.scaler.hh"

#include <string>
#include <optional>
#include <filesystem>
#include <queue>
#include <tuple>
#include <vector>

#ifndef __cplusplus
#error "This header requires C++20"
#endif

namespace acquire::sink::zarr {

struct Zarr;

struct ThreadContext
{
    Zarr* zarr;
    std::thread thread;
    std::mutex mutex;
    std::condition_variable cv;
    bool should_stop;
};

struct ThreadJob
{
    std::shared_ptr<TiledFrame> frame;
    ChunkWriter* writer;
<<<<<<< HEAD
    std::function<bool(std::shared_ptr<TiledFrame>, ChunkWriter*)> f;
    std::function<bool(std::shared_ptr<TiledFrame>)> g;
=======
    std::function<bool(std::shared_ptr<TiledFrame>)> f;
>>>>>>> d33f11ec
};

// StorageInterface

struct StorageInterface : public Storage
{
    StorageInterface();
    virtual ~StorageInterface() = default;
    virtual void set(const StorageProperties* props) = 0;
    virtual void get(StorageProperties* props) const = 0;
    virtual void get_meta(StoragePropertyMetadata* meta) const = 0;
    virtual void start() = 0;
    virtual int stop() noexcept = 0;

    /// @return number of consumed bytes
    virtual size_t append(const VideoFrame* frames, size_t nbytes) = 0;

    /// @brief Set the image shape for allocating chunk writers.
    virtual void reserve_image_shape(const ImageShape* shape) = 0;
};

/// \brief Zarr writer that conforms to v0.4 of the OME-NGFF specification.
///
/// This writes one multi-scale zarr image with one level/scale using the
/// OME-NGFF specification to determine the directory structure and contents
/// of group and array attributes.
///
/// https://ngff.openmicroscopy.org/0.4/
struct Zarr final : StorageInterface
{
    Zarr();
    explicit Zarr(BloscCompressor&& compressor);
    ~Zarr() override;

    void set(const StorageProperties* props) override;
    void get(StorageProperties* props) const override;
    void get_meta(StoragePropertyMetadata* meta) const override;
    void start() override;
    [[nodiscard]] int stop() noexcept override;

    /// @return number of consumed bytes
    size_t append(const VideoFrame* frames, size_t nbytes) override;

    void reserve_image_shape(const ImageShape* shape) override;

    [[nodiscard]] bool pop_from_job_queue(ThreadJob& job);

  private:
    using ChunkingProps = StorageProperties::storage_properties_chunking_s;
    using ChunkingMeta =
      StoragePropertyMetadata::storage_property_metadata_chunking_s;
<<<<<<< HEAD

    using MultiscaleProps = StorageProperties::storage_properties_multiscale_s;
    using MultiscaleMeta =
      StoragePropertyMetadata::storage_property_metadata_multiscale_s;

    using JobT = ThreadJob;
=======
>>>>>>> d33f11ec

    // static - set on construction
    char dimension_separator_;
    std::optional<BloscCompressor> compressor_;
    std::vector<ThreadContext> thread_pool_;

    // changes on set()
    std::string data_dir_;
    std::string external_metadata_json_;
    PixelScale pixel_scale_um_;
    size_t max_bytes_per_chunk_;
    ImageShape image_shape_;
    TileShape tile_shape_;
    std::vector<ChunkWriter*> writers_;
    size_t tiles_per_chunk_;
    std::unique_ptr<FrameScaler> scaler_;

    // changes during acquisition
    size_t frame_count_;
    mutable std::mutex job_queue_mutex_;
    std::queue<ThreadJob> job_queue_;

    void set_chunking(const ChunkingProps& props, const ChunkingMeta& meta);
    void set_multiscale(const MultiscaleProps& props,
                        const MultiscaleMeta& meta);

    void create_data_directory_() const;
    void write_zarray_json_() const;
    void write_external_metadata_json_() const;
    void write_zgroup_json_() const;
    void write_group_zattrs_json_() const;

    void allocate_writers_();
    void clear_writers_();

    void start_threads_();
    void recover_threads_();
};

// utilities

void
validate_props(const StorageProperties* props);

std::filesystem::path
as_path(const StorageProperties& props);

void
validate_image_shapes_equal(const ImageShape& lhs, const ImageShape& rhs);

const char*
sample_type_to_dtype(SampleType t);

const char*
sample_type_to_string(SampleType t) noexcept;

size_t
bytes_per_sample_type(SampleType t) noexcept;

void
validate_json(const char* str, size_t nbytes);

void
validate_directory_is_writable(const std::string& path);

size_t
get_bytes_per_frame(const ImageShape& image_shape) noexcept;

size_t
get_bytes_per_tile(const ImageShape& image_shape,
                   const TileShape& tile_shape) noexcept;

size_t
get_tiles_per_chunk(const ImageShape& image_shape,
                    const TileShape& tile_shape,
                    size_t max_bytes_per_chunk) noexcept;

size_t
get_bytes_per_chunk(const ImageShape& image_shape,
                    const TileShape& tile_shape,
                    size_t max_bytes_per_chunk) noexcept;

void
write_string(const std::string& path, const std::string& str);

void
worker_thread(ThreadContext* ctx);
} // namespace acquire::sink::zarr

#endif // H_ACQUIRE_STORAGE_ZARR_V0<|MERGE_RESOLUTION|>--- conflicted
+++ resolved
@@ -37,12 +37,7 @@
 {
     std::shared_ptr<TiledFrame> frame;
     ChunkWriter* writer;
-<<<<<<< HEAD
-    std::function<bool(std::shared_ptr<TiledFrame>, ChunkWriter*)> f;
-    std::function<bool(std::shared_ptr<TiledFrame>)> g;
-=======
     std::function<bool(std::shared_ptr<TiledFrame>)> f;
->>>>>>> d33f11ec
 };
 
 // StorageInterface
@@ -94,15 +89,10 @@
     using ChunkingProps = StorageProperties::storage_properties_chunking_s;
     using ChunkingMeta =
       StoragePropertyMetadata::storage_property_metadata_chunking_s;
-<<<<<<< HEAD
 
     using MultiscaleProps = StorageProperties::storage_properties_multiscale_s;
     using MultiscaleMeta =
       StoragePropertyMetadata::storage_property_metadata_multiscale_s;
-
-    using JobT = ThreadJob;
-=======
->>>>>>> d33f11ec
 
     // static - set on construction
     char dimension_separator_;
