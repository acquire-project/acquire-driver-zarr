#ifndef H_ACQUIRE_STORAGE_ZARR_V0
#define H_ACQUIRE_STORAGE_ZARR_V0

#include "device/kit/storage.h"

#include "common/utilities.hh"
#include "common/thread.pool.hh"
#include "common/s3.connection.hh"
#include "writers/writer.hh"
#include "writers/blosc.compressor.hh"

#include <filesystem>
#include <map>
#include <optional>
#include <stdexcept>
#include <utility> // std::pair
#include <vector>

#include <nlohmann/json.hpp>

namespace fs = std::filesystem;
using json = nlohmann::json;

namespace acquire::sink::zarr {
struct Zarr : public Storage
{
  public:
    Zarr();
    explicit Zarr(BloscCompressionParams&& compression_params);
    virtual ~Zarr() noexcept = default;

    /// Storage interface
    void set(const StorageProperties* props);
    void get(StorageProperties* props) const;
    virtual void get_meta(StoragePropertyMetadata* meta) const;
    void start();
    int stop() noexcept;
    size_t append(const VideoFrame* frames, size_t nbytes);
    size_t append_frame(const uint8_t* data,
                        size_t bytes_of_data,
                        const ImageShape& shape);
    void reserve_image_shape(const ImageShape* shape);

    /// Error state
    void set_error(const std::string& msg) noexcept;

  protected:
    /// static - set on construction
    std::optional<BloscCompressionParams> blosc_compression_params_;

    /// changes on set
    std::string dataset_root_;
    std::optional<std::string> s3_access_key_id_;
    std::optional<std::string> s3_secret_access_key_;
    std::string external_metadata_json_;
    PixelScale pixel_scale_um_;
    bool enable_multiscale_;

    /// changes on reserve_image_shape
    struct ImageShape image_shape_;
    std::vector<Dimension> acquisition_dimensions_;
    std::vector<std::shared_ptr<Writer>> writers_;

    /// changes on append
    // scaled frames, keyed by level-of-detail
    std::unordered_map<int, std::optional<VideoFrame*>> scaled_frames_;

    /// changes on start
    std::shared_ptr<common::ThreadPool> thread_pool_;
    std::shared_ptr<common::S3ConnectionPool> connection_pool_;

    /// changes on flush
    std::vector<std::unique_ptr<Sink>> metadata_sinks_;

    /// Multithreading
    mutable std::mutex mutex_; // for error_ / error_msg_

    /// Error state
    bool error_;
    std::string error_msg_;

    /// Setup
    void set_dimensions_(const StorageProperties* props);
    virtual void allocate_writers_() = 0;

    /// Metadata
    virtual void make_metadata_sinks_() = 0;

    // fixed metadata
    void write_fixed_metadata_() const;
    virtual void write_base_metadata_() const = 0;
    virtual void write_external_metadata_() const = 0;

    // mutable metadata, changes on flush
    void write_mutable_metadata_() const;
    virtual void write_group_metadata_() const = 0;
    virtual void write_array_metadata_(size_t level) const = 0;

    /// Multiscale
<<<<<<< HEAD
    json make_multiscale_metadata_() const;
    void write_multiscale_frames_(const VideoFrame* frame);
=======
    void write_multiscale_frames_(const uint8_t* data_,
                                  size_t bytes_of_data,
                                  const ImageShape& shape_);
>>>>>>> 597eed5e
};

} // namespace acquire::sink::zarr

#endif // H_ACQUIRE_STORAGE_ZARR_V0<|MERGE_RESOLUTION|>--- conflicted
+++ resolved
@@ -97,14 +97,10 @@
     virtual void write_array_metadata_(size_t level) const = 0;
 
     /// Multiscale
-<<<<<<< HEAD
     json make_multiscale_metadata_() const;
-    void write_multiscale_frames_(const VideoFrame* frame);
-=======
     void write_multiscale_frames_(const uint8_t* data_,
                                   size_t bytes_of_data,
                                   const ImageShape& shape_);
->>>>>>> 597eed5e
 };
 
 } // namespace acquire::sink::zarr
