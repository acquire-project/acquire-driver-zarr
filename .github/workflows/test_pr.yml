--- conflicted
+++ resolved
@@ -90,10 +90,6 @@
 
       - name: Test
         working-directory: ${{github.workspace}}/build
-<<<<<<< HEAD
-        run: ctest -C ${{env.BUILD_TYPE}} -L acquire-zarr --output-on-failure
-=======
         run: |
           ctest -C ${{env.BUILD_TYPE}} -L acquire-driver-zarr --output-on-failure
-          ctest -C ${{env.BUILD_TYPE}} -L acquire-zarr --output-on-failure
->>>>>>> 18ac6d43
+          ctest -C ${{env.BUILD_TYPE}} -L acquire-zarr --output-on-failure