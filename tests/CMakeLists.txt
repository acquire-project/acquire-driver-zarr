if (${NOTEST})
    message(STATUS "Skipping test targets")
else ()
    set(NOTEST "TRUE")
    add_subdirectory(../acquire-common/acquire-driver-common ${CMAKE_CURRENT_BINARY_DIR}/acquire-driver-common)
    add_subdirectory(../acquire-common/acquire-video-runtime ${CMAKE_CURRENT_BINARY_DIR}/acquire-video-runtime)
    set(NOTEST "FALSE")

    #
    # PARAMETERS
    #
    set(project acquire-driver-zarr) # CMAKE_PROJECT_NAME gets overridden if this is a subtree of another project

    #
    # Tests
    #
    set(tests
            list-devices
            unit-tests
            get
            get-meta
            external-metadata-with-whitespace-ok
            restart-stopped-zarr-resets-threadpool
            repeat-start
            write-zarr-v2-raw
            write-zarr-v2-raw-chunk-size-larger-than-frame-size
            write-zarr-v2-raw-with-even-chunking
            write-zarr-v2-raw-with-even-chunking-and-rollover
            write-zarr-v2-raw-with-ragged-chunking
            write-zarr-v2-with-lz4-compression
            write-zarr-v2-with-zstd-compression
            write-zarr-v2-compressed-with-chunking
            write-zarr-v2-compressed-with-chunking-and-rollover
            write-zarr-v2-raw-multiscale
            write-zarr-v2-raw-multiscale-with-trivial-tile-size
            write-zarr-v2-compressed-multiscale
            multiscales-metadata
            write-zarr-v3-raw
            write-zarr-v3-raw-with-ragged-sharding
            write-zarr-v3-raw-chunk-exceeds-array
            write-zarr-v3-compressed
    )

    foreach (name ${tests})
        set(tgt "${project}-${name}")
        add_executable(${tgt} ${name}.cpp)
        target_compile_definitions(${tgt} PUBLIC "TEST=\"${tgt}\"")
        set_target_properties(${tgt} PROPERTIES
                MSVC_RUNTIME_LIBRARY "MultiThreaded$<$<CONFIG:Debug>:Debug>"
        )
        target_include_directories(${tgt} PRIVATE "${CMAKE_CURRENT_LIST_DIR}/../")
        target_link_libraries(${tgt}
                acquire-core-logger
                acquire-core-platform
                acquire-video-runtime
<<<<<<< HEAD
                miniocpp::miniocpp
=======
                nlohmann_json::nlohmann_json
>>>>>>> 0b6065bc
        )

        add_test(NAME test-${tgt} COMMAND ${tgt})
        set_tests_properties(test-${tgt} PROPERTIES LABELS "anyplatform;acquire-driver-zarr")
    endforeach ()

    #
    # Copy driver to tests
    #
    list(POP_FRONT tests onename)

    foreach (driver
            acquire-driver-common
            acquire-driver-zarr
    )
        add_custom_target(${project}-copy-${driver}-for-tests
                COMMAND ${CMAKE_COMMAND} -E copy
                $<TARGET_FILE:${driver}>
                $<TARGET_FILE_DIR:${project}-${onename}>
                DEPENDS ${driver}
                COMMENT "Copying ${driver} to $<TARGET_FILE_DIR:${project}-${onename}>"
        )

        foreach (name ${tests})
            add_dependencies(${tgt} ${project}-copy-${driver}-for-tests)
        endforeach ()
    endforeach ()
endif ()<|MERGE_RESOLUTION|>--- conflicted
+++ resolved
@@ -53,11 +53,8 @@
                 acquire-core-logger
                 acquire-core-platform
                 acquire-video-runtime
-<<<<<<< HEAD
+                nlohmann_json::nlohmann_json
                 miniocpp::miniocpp
-=======
-                nlohmann_json::nlohmann_json
->>>>>>> 0b6065bc
         )
 
         add_test(NAME test-${tgt} COMMAND ${tgt})
