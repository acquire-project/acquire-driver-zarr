if (${NOTEST})
    message(STATUS "Skipping test targets")
else ()
    set(NOTEST "TRUE")
    add_subdirectory(../acquire-common/acquire-driver-common ${CMAKE_CURRENT_BINARY_DIR}/acquire-driver-common)
    add_subdirectory(../acquire-common/acquire-video-runtime ${CMAKE_CURRENT_BINARY_DIR}/acquire-video-runtime)
    set(NOTEST "FALSE")

    #
    # PARAMETERS
    #
    set(project acquire-driver-zarr) # CMAKE_PROJECT_NAME gets overridden if this is a subtree of another project

    #
    # Tests
    #
    set(tests
            list-devices
            unit-tests
            get
            get-meta
            external-metadata-with-whitespace-ok
            restart-stopped-zarr-resets-threadpool
            repeat-start
            write-zarr-v2-raw
            write-zarr-v2-raw-chunk-size-larger-than-frame-size
            write-zarr-v2-raw-with-even-chunking
            write-zarr-v2-raw-with-even-chunking-and-rollover
            write-zarr-v2-raw-with-ragged-chunking
            write-zarr-v2-with-lz4-compression
            write-zarr-v2-with-zstd-compression
            write-zarr-v2-compressed-with-chunking
            write-zarr-v2-compressed-with-chunking-and-rollover
            write-zarr-v2-raw-multiscale
            write-zarr-v2-raw-multiscale-with-trivial-tile-size
            write-zarr-v2-compressed-multiscale
            write-zarr-v2-to-s3
            multiscales-metadata
            write-zarr-v3-raw
            write-zarr-v3-raw-with-ragged-sharding
            write-zarr-v3-raw-chunk-exceeds-array
            write-zarr-v3-compressed
<<<<<<< HEAD
            write-zarr-v3-raw-multiscale
=======
            write-zarr-v3-to-s3
>>>>>>> 597eed5e
    )

    foreach (name ${tests})
        set(tgt "${project}-${name}")
        add_executable(${tgt} ${name}.cpp)
        target_compile_definitions(${tgt} PUBLIC "TEST=\"${tgt}\"")
        set_target_properties(${tgt} PROPERTIES
                MSVC_RUNTIME_LIBRARY "MultiThreaded$<$<CONFIG:Debug>:Debug>"
        )
        target_include_directories(${tgt} PRIVATE "${CMAKE_CURRENT_LIST_DIR}/../")
        target_link_libraries(${tgt}
                acquire-core-logger
                acquire-core-platform
                acquire-video-runtime
                nlohmann_json::nlohmann_json
                miniocpp::miniocpp
        )

        add_test(NAME test-${tgt} COMMAND ${tgt})
        set_tests_properties(test-${tgt} PROPERTIES LABELS "anyplatform;acquire-driver-zarr")
    endforeach ()

    #
    # Copy driver to tests
    #
    list(POP_FRONT tests onename)

    foreach (driver
            acquire-driver-common
            acquire-driver-zarr
    )
        add_custom_target(${project}-copy-${driver}-for-tests
                COMMAND ${CMAKE_COMMAND} -E copy
                $<TARGET_FILE:${driver}>
                $<TARGET_FILE_DIR:${project}-${onename}>
                DEPENDS ${driver}
                COMMENT "Copying ${driver} to $<TARGET_FILE_DIR:${project}-${onename}>"
        )

        foreach (name ${tests})
            add_dependencies(${tgt} ${project}-copy-${driver}-for-tests)
        endforeach ()
    endforeach ()
endif ()<|MERGE_RESOLUTION|>--- conflicted
+++ resolved
@@ -40,11 +40,8 @@
             write-zarr-v3-raw-with-ragged-sharding
             write-zarr-v3-raw-chunk-exceeds-array
             write-zarr-v3-compressed
-<<<<<<< HEAD
             write-zarr-v3-raw-multiscale
-=======
             write-zarr-v3-to-s3
->>>>>>> 597eed5e
     )
 
     foreach (name ${tests})
