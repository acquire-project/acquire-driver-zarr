if (${NOTEST})
    message(STATUS "Skipping test targets")
else ()
<<<<<<< HEAD
    add_subdirectory(unit-tests)
    add_subdirectory(driver)
=======
    if (BUILD_ACQUIRE_DRIVER_ZARR)
        add_subdirectory(driver)
    endif ()
>>>>>>> cb5414ff
endif ()<|MERGE_RESOLUTION|>--- conflicted
+++ resolved
@@ -1,12 +1,9 @@
 if (${NOTEST})
     message(STATUS "Skipping test targets")
 else ()
-<<<<<<< HEAD
     add_subdirectory(unit-tests)
-    add_subdirectory(driver)
-=======
+
     if (BUILD_ACQUIRE_DRIVER_ZARR)
         add_subdirectory(driver)
     endif ()
->>>>>>> cb5414ff
 endif ()