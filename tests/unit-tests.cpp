--- conflicted
+++ resolved
@@ -83,14 +83,11 @@
     const std::vector<testcase> tests{
 #define CASE(e) { .name = #e, .test = (int (*)())lib_load(&lib, #e) }
         CASE(unit_test__trim),
+        CASE(unit_test__split_uri),
         CASE(unit_test__shard_index_for_chunk),
         CASE(unit_test__shard_internal_index),
         CASE(unit_test__average_frame),
         CASE(unit_test__thread_pool__push_to_job_queue),
-<<<<<<< HEAD
-        CASE(unit_test__s3_connection__make_bucket),
-=======
->>>>>>> 9f392b1f
         CASE(unit_test__s3_connection__put_object),
         CASE(unit_test__s3_connection__upload_multipart_object),
         CASE(unit_test__sink_creator__create_chunk_file_sinks),
@@ -98,11 +95,7 @@
         CASE(unit_test__chunk_lattice_index),
         CASE(unit_test__tile_group_offset),
         CASE(unit_test__chunk_internal_offset),
-<<<<<<< HEAD
-        CASE(unit_test__split_uri),
         CASE(unit_test__writer__write_frame_to_chunks),
-=======
->>>>>>> 9f392b1f
         CASE(unit_test__downsample_writer_config),
         CASE(unit_test__writer__write_frame_to_chunks),
         CASE(unit_test__zarrv2_writer__write_even),
