set(project acquire-zarr)

set(tests
        set-and-get-params
        create-and-destroy-stream
<<<<<<< HEAD
        stream-zarr-v2-raw-to-filesystem
        stream-zarr-v2-compressed-to-filesystem
        stream-zarr-v3-raw-to-filesystem
        stream-zarr-v3-compressed-to-filesystem
        stream-zarr-v2-raw-to-s3
        stream-zarr-v2-compressed-to-s3
        stream-zarr-v3-raw-to-s3
        stream-zarr-v3-compressed-to-s3
=======
        copy-settings
>>>>>>> 6cae0475
)

foreach (name ${tests})
    set(tgt "${project}-${name}")
    add_executable(${tgt} ${name}.cpp test.logger.hh test.logger.cpp)
    target_compile_definitions(${tgt} PUBLIC "TEST=\"${tgt}\"")
    set_target_properties(${tgt} PROPERTIES
            MSVC_RUNTIME_LIBRARY "MultiThreaded$<$<CONFIG:Debug>:Debug>"
    )
    target_include_directories(${tgt} PRIVATE
            "${CMAKE_SOURCE_DIR}/src/include")
    target_link_libraries(${tgt} PRIVATE
            acquire-zarr
            nlohmann_json::nlohmann_json
            miniocpp::miniocpp
    )

    add_test(NAME test-${tgt} COMMAND ${tgt})
    set_tests_properties(test-${tgt} PROPERTIES LABELS "anyplatform;acquire-zarr")
endforeach ()<|MERGE_RESOLUTION|>--- conflicted
+++ resolved
@@ -3,7 +3,7 @@
 set(tests
         set-and-get-params
         create-and-destroy-stream
-<<<<<<< HEAD
+        copy-settings
         stream-zarr-v2-raw-to-filesystem
         stream-zarr-v2-compressed-to-filesystem
         stream-zarr-v3-raw-to-filesystem
@@ -12,9 +12,6 @@
         stream-zarr-v2-compressed-to-s3
         stream-zarr-v3-raw-to-s3
         stream-zarr-v3-compressed-to-s3
-=======
-        copy-settings
->>>>>>> 6cae0475
 )
 
 foreach (name ${tests})
