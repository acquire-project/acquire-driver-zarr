#include "zarr.common.hh"
#include "unit.test.macros.hh"

#include <stdexcept>

int
main()
{
    int retval = 1;

    std::vector<ZarrDimension> dims;
    dims.emplace_back(
      "t", ZarrDimensionType_Time, 0, 5, 0); // 5 timepoints / chunk
    dims.emplace_back("c", ZarrDimensionType_Channel, 3, 2, 0); // 2 chunks
    dims.emplace_back("z", ZarrDimensionType_Space, 5, 2, 0);   // 3 chunks
    dims.emplace_back("y", ZarrDimensionType_Space, 48, 16, 0); // 3 chunks
    dims.emplace_back("x", ZarrDimensionType_Space, 64, 16, 0); // 4 chunks
    ArrayDimensions dimensions(std::move(dims), ZarrDataType_float32);

    try {
        EXPECT_EQ(int, dimensions.tile_group_offset(0), 0);
        EXPECT_EQ(int, dimensions.tile_group_offset(1), 0);
        EXPECT_EQ(int, dimensions.tile_group_offset(2), 12);
        EXPECT_EQ(int, dimensions.tile_group_offset(3), 12);
        EXPECT_EQ(int, dimensions.tile_group_offset(4), 24);
        EXPECT_EQ(int, dimensions.tile_group_offset(5), 0);
        EXPECT_EQ(int, dimensions.tile_group_offset(6), 0);
        EXPECT_EQ(int, dimensions.tile_group_offset(7), 12);
        EXPECT_EQ(int, dimensions.tile_group_offset(8), 12);
        EXPECT_EQ(int, dimensions.tile_group_offset(9), 24);
        EXPECT_EQ(int, dimensions.tile_group_offset(10), 36);
        EXPECT_EQ(int, dimensions.tile_group_offset(11), 36);
        EXPECT_EQ(int, dimensions.tile_group_offset(12), 48);
        EXPECT_EQ(int, dimensions.tile_group_offset(13), 48);
        EXPECT_EQ(int, dimensions.tile_group_offset(14), 60);
        EXPECT_EQ(int, dimensions.tile_group_offset(15), 0);
        EXPECT_EQ(int, dimensions.tile_group_offset(16), 0);
        EXPECT_EQ(int, dimensions.tile_group_offset(17), 12);
        EXPECT_EQ(int, dimensions.tile_group_offset(18), 12);
        EXPECT_EQ(int, dimensions.tile_group_offset(19), 24);
        EXPECT_EQ(int, dimensions.tile_group_offset(20), 0);
        EXPECT_EQ(int, dimensions.tile_group_offset(21), 0);
        EXPECT_EQ(int, dimensions.tile_group_offset(22), 12);
        EXPECT_EQ(int, dimensions.tile_group_offset(23), 12);
        EXPECT_EQ(int, dimensions.tile_group_offset(24), 24);
        EXPECT_EQ(int, dimensions.tile_group_offset(25), 36);
        EXPECT_EQ(int, dimensions.tile_group_offset(26), 36);
        EXPECT_EQ(int, dimensions.tile_group_offset(27), 48);
        EXPECT_EQ(int, dimensions.tile_group_offset(28), 48);
        EXPECT_EQ(int, dimensions.tile_group_offset(29), 60);
        EXPECT_EQ(int, dimensions.tile_group_offset(30), 0);
        EXPECT_EQ(int, dimensions.tile_group_offset(31), 0);
        EXPECT_EQ(int, dimensions.tile_group_offset(32), 12);
        EXPECT_EQ(int, dimensions.tile_group_offset(33), 12);
        EXPECT_EQ(int, dimensions.tile_group_offset(34), 24);
        EXPECT_EQ(int, dimensions.tile_group_offset(35), 0);
        EXPECT_EQ(int, dimensions.tile_group_offset(36), 0);
        EXPECT_EQ(int, dimensions.tile_group_offset(37), 12);
        EXPECT_EQ(int, dimensions.tile_group_offset(38), 12);
        EXPECT_EQ(int, dimensions.tile_group_offset(39), 24);
        EXPECT_EQ(int, dimensions.tile_group_offset(40), 36);
        EXPECT_EQ(int, dimensions.tile_group_offset(41), 36);
        EXPECT_EQ(int, dimensions.tile_group_offset(42), 48);
        EXPECT_EQ(int, dimensions.tile_group_offset(43), 48);
        EXPECT_EQ(int, dimensions.tile_group_offset(44), 60);
        EXPECT_EQ(int, dimensions.tile_group_offset(45), 0);
        EXPECT_EQ(int, dimensions.tile_group_offset(46), 0);
        EXPECT_EQ(int, dimensions.tile_group_offset(47), 12);
        EXPECT_EQ(int, dimensions.tile_group_offset(48), 12);
        EXPECT_EQ(int, dimensions.tile_group_offset(49), 24);
        EXPECT_EQ(int, dimensions.tile_group_offset(50), 0);
        EXPECT_EQ(int, dimensions.tile_group_offset(51), 0);
        EXPECT_EQ(int, dimensions.tile_group_offset(52), 12);
        EXPECT_EQ(int, dimensions.tile_group_offset(53), 12);
        EXPECT_EQ(int, dimensions.tile_group_offset(54), 24);
        EXPECT_EQ(int, dimensions.tile_group_offset(55), 36);
        EXPECT_EQ(int, dimensions.tile_group_offset(56), 36);
        EXPECT_EQ(int, dimensions.tile_group_offset(57), 48);
        EXPECT_EQ(int, dimensions.tile_group_offset(58), 48);
        EXPECT_EQ(int, dimensions.tile_group_offset(59), 60);
        EXPECT_EQ(int, dimensions.tile_group_offset(60), 0);
        EXPECT_EQ(int, dimensions.tile_group_offset(61), 0);
        EXPECT_EQ(int, dimensions.tile_group_offset(62), 12);
        EXPECT_EQ(int, dimensions.tile_group_offset(63), 12);
        EXPECT_EQ(int, dimensions.tile_group_offset(64), 24);
        EXPECT_EQ(int, dimensions.tile_group_offset(65), 0);
        EXPECT_EQ(int, dimensions.tile_group_offset(66), 0);
        EXPECT_EQ(int, dimensions.tile_group_offset(67), 12);
        EXPECT_EQ(int, dimensions.tile_group_offset(68), 12);
        EXPECT_EQ(int, dimensions.tile_group_offset(69), 24);
        EXPECT_EQ(int, dimensions.tile_group_offset(70), 36);
        EXPECT_EQ(int, dimensions.tile_group_offset(71), 36);
        EXPECT_EQ(int, dimensions.tile_group_offset(72), 48);
        EXPECT_EQ(int, dimensions.tile_group_offset(73), 48);
        EXPECT_EQ(int, dimensions.tile_group_offset(74), 60);
        EXPECT_EQ(int, dimensions.tile_group_offset(75), 0);

        retval = 0;
    } catch (const std::exception& exc) {
        LOG_ERROR("Exception: ", exc.what());
<<<<<<< HEAD
    } catch (...) {
        LOG_ERROR("Exception: (unknown)");
=======
>>>>>>> aa590796
    }

    return retval;
}<|MERGE_RESOLUTION|>--- conflicted
+++ resolved
@@ -98,11 +98,6 @@
         retval = 0;
     } catch (const std::exception& exc) {
         LOG_ERROR("Exception: ", exc.what());
-<<<<<<< HEAD
-    } catch (...) {
-        LOG_ERROR("Exception: (unknown)");
-=======
->>>>>>> aa590796
     }
 
     return retval;
