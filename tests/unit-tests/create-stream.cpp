--- conflicted
+++ resolved
@@ -69,21 +69,11 @@
     }
 
     // cleanup
-<<<<<<< HEAD
     ZarrStream_destroy(stream);
 
     std::error_code ec;
-    if (fs::is_directory(settings->store_path) && !fs::remove_all(settings->store_path, ec)) {
+    if (fs::is_directory(settings.store_path) && !fs::remove_all(settings.store_path, ec)) {
         LOG_ERROR("Failed to remove store path: %s", ec.message().c_str());
     }
-
-    ZarrStreamSettings_destroy(settings);
-=======
-    if (fs::is_directory(settings.store_path)) {
-        fs::remove_all(settings.store_path);
-    }
-    ZarrStreamSettings_destroy_dimension_array(&settings);
-    ZarrStream_destroy(stream);
->>>>>>> 71419192
     return retval;
 }