set(project acquire-zarr)

set(tests
        create-stream
        array-dimensions-chunk-lattice-index
        array-dimensions-tile-group-offset
        array-dimensions-chunk-internal-offset
        array-dimensions-shard-index-for-chunk
        array-dimensions-shard-internal-index
        thread-pool-push-to-job-queue
<<<<<<< HEAD
        s3-connection-put-object
        s3-connection-upload-multipart-object
        file-sink-write
        s3-sink-write
        sink-creator-make-metadata-sinks
        sink-creator-make-data-sinks
=======
        s3-connection-bucket-exists
        s3-connection-object-exists-check-false-positives
        s3-connection-put-object
        s3-connection-upload-multipart-object
>>>>>>> 8b20b103
)

foreach (name ${tests})
    set(tgt "${project}-unit-test-${name}")
    add_executable(${tgt} ${name}.cpp unit.test.macros.hh)
    target_compile_definitions(${tgt} PUBLIC "TEST=\"${tgt}\"")
    set_target_properties(${tgt} PROPERTIES
            MSVC_RUNTIME_LIBRARY "MultiThreaded$<$<CONFIG:Debug>:Debug>"
    )
    target_include_directories(${tgt} PRIVATE
            ${CMAKE_SOURCE_DIR}/include
            ${CMAKE_SOURCE_DIR}/src/logger
            ${CMAKE_SOURCE_DIR}/src/streaming
    )
    target_link_libraries(${tgt} PRIVATE
            acquire-logger
            acquire-zarr
            miniocpp::miniocpp
    )

    add_test(NAME test-${tgt} COMMAND ${tgt})
    set_tests_properties(test-${tgt} PROPERTIES LABELS "anyplatform;unit-tests;acquire-zarr")
endforeach ()<|MERGE_RESOLUTION|>--- conflicted
+++ resolved
@@ -8,19 +8,14 @@
         array-dimensions-shard-index-for-chunk
         array-dimensions-shard-internal-index
         thread-pool-push-to-job-queue
-<<<<<<< HEAD
+        s3-connection-bucket-exists
+        s3-connection-object-exists-check-false-positives
         s3-connection-put-object
         s3-connection-upload-multipart-object
         file-sink-write
         s3-sink-write
         sink-creator-make-metadata-sinks
         sink-creator-make-data-sinks
-=======
-        s3-connection-bucket-exists
-        s3-connection-object-exists-check-false-positives
-        s3-connection-put-object
-        s3-connection-upload-multipart-object
->>>>>>> 8b20b103
 )
 
 foreach (name ${tests})
