set(project acquire-zarr)

set(tests
        create-stream
<<<<<<< HEAD
        stream-get-settings
        common-chunk-lattice-index
        common-tile-group-offset
        common-chunk-internal-offset
        common-shard-index-for-chunk
        common-shard-internal-index
=======
>>>>>>> 68dcb03e
)

foreach (name ${tests})
    set(tgt "${project}-unit-test-${name}")
    add_executable(${tgt} ${name}.cpp unit.test.macros.hh)
    target_compile_definitions(${tgt} PUBLIC "TEST=\"${tgt}\"")
    set_target_properties(${tgt} PROPERTIES
            MSVC_RUNTIME_LIBRARY "MultiThreaded$<$<CONFIG:Debug>:Debug>"
    )
    target_include_directories(${tgt} PRIVATE
            ${CMAKE_SOURCE_DIR}/include
            ${CMAKE_SOURCE_DIR}/src/logger
            ${CMAKE_SOURCE_DIR}/src/streaming
    )
    target_link_libraries(${tgt} PRIVATE
            acquire-zarr-logger
            acquire-zarr
            miniocpp::miniocpp
    )

    add_test(NAME test-${tgt} COMMAND ${tgt})
    set_tests_properties(test-${tgt} PROPERTIES LABELS "anyplatform;unit-tests;acquire-zarr")
endforeach ()<|MERGE_RESOLUTION|>--- conflicted
+++ resolved
@@ -2,15 +2,11 @@
 
 set(tests
         create-stream
-<<<<<<< HEAD
-        stream-get-settings
         common-chunk-lattice-index
         common-tile-group-offset
         common-chunk-internal-offset
         common-shard-index-for-chunk
         common-shard-internal-index
-=======
->>>>>>> 68dcb03e
 )
 
 foreach (name ${tests})
