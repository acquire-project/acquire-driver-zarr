set(NOTEST "TRUE")
add_subdirectory(${CMAKE_SOURCE_DIR}/acquire-common ${CMAKE_CURRENT_BINARY_DIR}/acquire-common)
set(NOTEST "FALSE")

#
# PARAMETERS
#
set(project acquire-driver-zarr) # CMAKE_PROJECT_NAME gets overridden if this is a subtree of another project

<<<<<<< HEAD
    #
    # Tests
    #
    set(tests
            list-devices
            get
            get-meta
            get-set-get
            external-metadata-with-whitespace-ok
            restart-stopped-zarr-resets-threadpool
            repeat-start
            metadata-dimension-sizes
            write-zarr-v2-raw
            write-zarr-v2-raw-chunk-size-larger-than-frame-size
            write-zarr-v2-raw-with-even-chunking
            write-zarr-v2-raw-with-even-chunking-and-rollover
            write-zarr-v2-raw-with-ragged-chunking
            write-zarr-v2-with-lz4-compression
            write-zarr-v2-with-zstd-compression
            write-zarr-v2-compressed-with-chunking
            write-zarr-v2-compressed-with-chunking-and-rollover
            write-zarr-v2-raw-multiscale
            write-zarr-v2-raw-multiscale-with-trivial-tile-size
            write-zarr-v2-compressed-multiscale
            write-zarr-v2-to-s3
            multiscales-metadata
            write-zarr-v3-raw
            write-zarr-v3-raw-with-ragged-sharding
            write-zarr-v3-raw-chunk-exceeds-array
            write-zarr-v3-compressed
            write-zarr-v3-raw-multiscale
            write-zarr-v3-to-s3
    )
=======
#
# Tests
#
set(tests
        list-devices
        unit-tests
        get
        get-meta
        get-set-get
        external-metadata-with-whitespace-ok
        restart-stopped-zarr-resets-threadpool
        repeat-start
        metadata-dimension-sizes
        write-zarr-v2-raw
        write-zarr-v2-raw-chunk-size-larger-than-frame-size
        write-zarr-v2-raw-with-even-chunking
        write-zarr-v2-raw-with-even-chunking-and-rollover
        write-zarr-v2-raw-with-ragged-chunking
        write-zarr-v2-with-lz4-compression
        write-zarr-v2-with-zstd-compression
        write-zarr-v2-compressed-with-chunking
        write-zarr-v2-compressed-with-chunking-and-rollover
        write-zarr-v2-raw-multiscale
        write-zarr-v2-raw-multiscale-with-trivial-tile-size
        write-zarr-v2-compressed-multiscale
        write-zarr-v2-to-s3
        multiscales-metadata
        write-zarr-v3-raw
        write-zarr-v3-raw-with-ragged-sharding
        write-zarr-v3-raw-chunk-exceeds-array
        write-zarr-v3-compressed
        write-zarr-v3-raw-multiscale
        write-zarr-v3-to-s3
)
>>>>>>> 3308b1c4

foreach (name ${tests})
    set(tgt "${project}-${name}")
    add_executable(${tgt} ${name}.cpp)
    target_compile_definitions(${tgt} PUBLIC "TEST=\"${tgt}\"")
    set_target_properties(${tgt} PROPERTIES
            MSVC_RUNTIME_LIBRARY "MultiThreaded$<$<CONFIG:Debug>:Debug>"
    )
    target_include_directories(${tgt} PRIVATE "${CMAKE_CURRENT_LIST_DIR}/../")
    target_link_libraries(${tgt}
            acquire-core-logger
            acquire-core-platform
            acquire-video-runtime
            nlohmann_json::nlohmann_json
            miniocpp::miniocpp
    )

    add_test(NAME test-${tgt} COMMAND ${tgt})
    set_tests_properties(test-${tgt} PROPERTIES LABELS "anyplatform;acquire-driver-zarr")
endforeach ()

#
# Copy driver to tests
#
list(POP_FRONT tests onename)

foreach (driver
        acquire-driver-common
        acquire-driver-zarr
)
    add_custom_target(${project}-copy-${driver}-for-tests
            COMMAND ${CMAKE_COMMAND} -E copy
            $<TARGET_FILE:${driver}>
            $<TARGET_FILE_DIR:${project}-${onename}>
            DEPENDS ${driver}
            COMMENT "Copying ${driver} to $<TARGET_FILE_DIR:${project}-${onename}>"
    )

    foreach (name ${tests})
        add_dependencies(${tgt} ${project}-copy-${driver}-for-tests)
    endforeach ()
endforeach ()<|MERGE_RESOLUTION|>--- conflicted
+++ resolved
@@ -7,47 +7,11 @@
 #
 set(project acquire-driver-zarr) # CMAKE_PROJECT_NAME gets overridden if this is a subtree of another project
 
-<<<<<<< HEAD
-    #
-    # Tests
-    #
-    set(tests
-            list-devices
-            get
-            get-meta
-            get-set-get
-            external-metadata-with-whitespace-ok
-            restart-stopped-zarr-resets-threadpool
-            repeat-start
-            metadata-dimension-sizes
-            write-zarr-v2-raw
-            write-zarr-v2-raw-chunk-size-larger-than-frame-size
-            write-zarr-v2-raw-with-even-chunking
-            write-zarr-v2-raw-with-even-chunking-and-rollover
-            write-zarr-v2-raw-with-ragged-chunking
-            write-zarr-v2-with-lz4-compression
-            write-zarr-v2-with-zstd-compression
-            write-zarr-v2-compressed-with-chunking
-            write-zarr-v2-compressed-with-chunking-and-rollover
-            write-zarr-v2-raw-multiscale
-            write-zarr-v2-raw-multiscale-with-trivial-tile-size
-            write-zarr-v2-compressed-multiscale
-            write-zarr-v2-to-s3
-            multiscales-metadata
-            write-zarr-v3-raw
-            write-zarr-v3-raw-with-ragged-sharding
-            write-zarr-v3-raw-chunk-exceeds-array
-            write-zarr-v3-compressed
-            write-zarr-v3-raw-multiscale
-            write-zarr-v3-to-s3
-    )
-=======
 #
 # Tests
 #
 set(tests
         list-devices
-        unit-tests
         get
         get-meta
         get-set-get
@@ -76,7 +40,6 @@
         write-zarr-v3-raw-multiscale
         write-zarr-v3-to-s3
 )
->>>>>>> 3308b1c4
 
 foreach (name ${tests})
     set(tgt "${project}-${name}")
