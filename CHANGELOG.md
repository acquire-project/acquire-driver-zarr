--- conflicted
+++ resolved
@@ -7,15 +7,13 @@
 
 ## Unreleased
 
-<<<<<<< HEAD
 ### Fixed
 
 - Removes `noexcept` specifier from various methods that don't need it and whose implementations may throw exceptions.
-=======
+
 ### Changed
 
 - The thread pool starts on `Zarr::start()` and shuts down on `Zarr::stop()`.
->>>>>>> eb6018c6
 
 ## [0.1.6](https://github.com/acquire-project/acquire-driver-zarr/compare/v0.1.5...v0.1.6) - 2023-11-28
 
